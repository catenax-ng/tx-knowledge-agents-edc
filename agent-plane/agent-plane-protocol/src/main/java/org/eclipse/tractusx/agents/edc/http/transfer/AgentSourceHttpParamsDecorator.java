// Copyright (c) 2022,2023 Contributors to the Eclipse Foundation
//
// See the NOTICE file(s) distributed with this work for additional
// information regarding copyright ownership.
//
// This program and the accompanying materials are made available under the
// terms of the Apache License, Version 2.0 which is available at
// https://www.apache.org/licenses/LICENSE-2.0.
//
// Unless required by applicable law or agreed to in writing, software
// distributed under the License is distributed on an "AS IS" BASIS, WITHOUT
// WARRANTIES OR CONDITIONS OF ANY KIND, either express or implied. See the
// License for the specific language governing permissions and limitations
// under the License.
//
// SPDX-License-Identifier: Apache-2.0
package org.eclipse.tractusx.agents.edc.http.transfer;

import org.eclipse.edc.connector.dataplane.http.spi.HttpParamsDecorator;
import org.eclipse.edc.connector.dataplane.http.spi.HttpRequestParams;
import org.eclipse.edc.spi.EdcException;
import org.eclipse.edc.spi.monitor.Monitor;
import org.eclipse.edc.spi.types.domain.HttpDataAddress;
import org.eclipse.edc.spi.types.domain.transfer.DataFlowRequest;
import org.eclipse.tractusx.agents.edc.AgentConfig;
import org.eclipse.tractusx.agents.edc.http.HttpUtils;
import org.eclipse.tractusx.agents.edc.sparql.DataspaceServiceExecutor;
import org.jetbrains.annotations.NotNull;
import org.jetbrains.annotations.Nullable;

import java.util.ArrayList;
import java.util.HashMap;
import java.util.List;
import java.util.Map;
import java.util.Optional;
import java.util.regex.Matcher;
import java.util.regex.Pattern;
import java.util.stream.Collectors;

/**
 * Decorator to implement specifics of the http-based Agent transfer protocol.
 * In particular the translation back from transfer to matchmaking.
 * should be placed instead of {@see org.eclipse.edc.connector.dataplane.http.params.decorators.BaseSourceHttpParamsDecorator}
 */
public class AgentSourceHttpParamsDecorator implements HttpParamsDecorator {

    /**
     * static constants
     */
    public static final String ASSET_PROP_ID = "https://w3id.org/edc/v0.0.1/ns/id";
    public static final String ACCEPT_HEADER = "https://w3id.org/catenax/ontology/common#acceptsContentType";
    public static final String QUERY_PARAMS = "queryParams";
    public static final String QUERY_PARAM = "query";
    public static final String METHOD = "method";
    public static final String DEFAULT_METHOD = "GET";
    public static final String PATH_SEGMENTS = "pathSegments";
    public static final String BASE_URL = "https://w3id.org/edc/v0.0.1/ns/baseUrl";
    public static final String BODY = "body";
    public static final String MEDIA_TYPE = "mediaType";
    public static final String SLASH = "/";

    public static final String CX_ACCEPT_PARAM = "cx_accept";

    public static final String DEFAULT_ACCEPT = "*/*";
    /**
     * regexes to extract url-encoded form and query parts
     */
    public static final String PARAM_GROUP = "param";
    public static final String VALUE_GROUP = "value";


    public static final Pattern PARAMS = Pattern.compile(String.format("(\\?|&)(?<%s>[^=&]+)=(?<%s>[^=&]*)", PARAM_GROUP, VALUE_GROUP));

    public static final String WWW_FORM_ENCODED = "application/x-www-form-urlencoded";

    public static final String SPARQL_QUERY = "application/sparql-query";

    public static final String CONTENT_TYPE_DISPOSITION = "q=[0-9]+(\\.[0-9]+)?, ";

    /**
     * service references
     */
    protected final AgentConfig config;
    protected final Monitor monitor;

    /**
     * creates a new decorator
     *
     * @param config agent configuration
     * @param monitor logging facility
     */
    public AgentSourceHttpParamsDecorator(AgentConfig config, Monitor monitor) {
        this.config = config;
        this.monitor = monitor;
    }

    /**
     * check whether this is a transfer or a source request
     *
     * @param dataflowRequest the request to check
     * @return if this is a transfer request
     */
    public static boolean isTransferRequest(DataFlowRequest dataflowRequest) {
        return false;
    }

    /**
     * parse the body or parameter string as a url-encoded form into a map
     *
     * @param body url-encoded form body
     * @return a map of parameters
     */
    public static Map<String, List<String>> parseParams(String body) {
        Map<String, List<String>> parts = new HashMap<>();
        if (body != null) {
            Matcher matcher = PARAMS.matcher(body);
            while (matcher.find()) {
                String paramName = matcher.group(PARAM_GROUP);
                List<String> partSet = parts.computeIfAbsent(paramName, k -> new ArrayList<>());
                partSet.add(matcher.group(VALUE_GROUP));
            }
        }
        return parts;
    }

    public static Map<String, List<String>> mergeParams(Map<String, List<String>> param1, Map<String, List<String>> param2) {
        param2.forEach((key, value) -> {
            if (param1.containsKey(key)) {
                param1.get(key).addAll(value);
            } else {
                param1.put(key, value);
            }
        });
        return param1;
    }

    /**
     * Implements the decoration
     *
     * @param request transfer request (contains dynamic stuff)
     * @param address target address (contains static stuff)
     * @param params translated call content (up to now)
     * @return translated call content (identical to params)
     */
    @Override
    public HttpRequestParams.Builder decorate(DataFlowRequest request, HttpDataAddress address, HttpRequestParams.Builder params) {
        String contentType = this.extractContentType(address, request);
        String body = this.extractBody(address, request);
        Map<String, List<String>> queryParams = parseParams("?" + getRequestQueryParams(address, request));

<<<<<<< HEAD
        if(isTransferRequest(request)) {
            if(!address.getStringProperty(BASE_URL).endsWith(SLASH)) {
                params.baseUrl(address.getStringProperty(BASE_URL)+SLASH);
=======
        if (isTransferRequest(request)) {
            if (!address.getStringProperty(BASE_URL).endsWith(SLASH)) {
                params.baseUrl(address.getStringProperty(BASE_URL) + SLASH);
>>>>>>> e8354200
            }
        } else {
            // we need to annotate the base url "pure" because we do not directly hit the endpoint
            params.baseUrl("https://w3id.org/catenax");
            params.header(DataspaceServiceExecutor.TARGET_URL_SYMBOL.getSymbol(), address.getStringProperty(BASE_URL));

            // there is the case where a KA-BIND protocol call is
            // one-to-one routed through the transfer plane ... in which case
            // we may get query parameters in the body
            // in this case we leave the query in the body (and rewriting the content type)
            if (contentType != null && contentType.contains(WWW_FORM_ENCODED)) {
                Map<String, List<String>> bodyParams = parseParams("&" + body);
                contentType = SPARQL_QUERY;
                List<String> queries = queryParams.getOrDefault(QUERY_PARAM, bodyParams.getOrDefault(QUERY_PARAM, List.of()));
                if (queries.size() != 1) {
                    throw new EdcException(String.format("DataFlowRequest %s: found %d queries when contentType %s is used", request.getId(), queries.size(), WWW_FORM_ENCODED));
                }
                body = HttpUtils.urlDecodeParameter(queries.get(0));
                bodyParams.remove(QUERY_PARAM);
                queryParams.remove(QUERY_PARAM);
                mergeParams(queryParams, bodyParams);
            }
<<<<<<< HEAD
            String accept=address.getStringProperty(ACCEPT_HEADER,null);
            List<String> cxAccepts=queryParams.getOrDefault(CX_ACCEPT_PARAM,List.of());
=======
            String accept = address.getStringProperty(ACCEPT_HEADER, null);
            List<String> cxAccepts = queryParams.getOrDefault(CX_ACCEPT_PARAM, List.of());
>>>>>>> e8354200
            queryParams.remove(CX_ACCEPT_PARAM);
            if (accept == null) {
                accept = cxAccepts.stream().findFirst().orElse(DEFAULT_ACCEPT);
            }
            accept = accept.replace(CONTENT_TYPE_DISPOSITION, "").replace("%2F", "/");
            params.header("Accept", accept);
        }
        Map<String, List<String>> addressParams = parseParams("?" + address.getQueryParams());
        mergeParams(queryParams, addressParams);
        String paramString = queryParams.entrySet().stream().flatMap((param) -> param.getValue().stream().map((value) -> param.getKey() + "=" + value)).collect(Collectors.joining("&"));
        params.queryParams(!paramString.isEmpty() ? paramString : null);
        params.method(this.extractMethod(address, request));
        params.path(this.extractPath(address, request));
        if (contentType != null) {
            params.contentType(contentType);
        }
        params.body(body);
        params.nonChunkedTransfer(false);
        return params;
    }

    protected @NotNull String extractMethod(HttpDataAddress address, DataFlowRequest request) {
        if (Boolean.parseBoolean(address.getProxyMethod())) {
            return Optional.ofNullable(request.getProperties().get(METHOD)).orElseThrow(() -> new EdcException(String.format("DataFlowRequest %s: 'method' property is missing", request.getId())));
        } else {
            return Optional.ofNullable(address.getMethod()).orElse(DEFAULT_METHOD);
        }
    }

    protected @Nullable String extractPath(HttpDataAddress address, DataFlowRequest request) {
        return Boolean.parseBoolean(address.getProxyPath()) ? request.getProperties().get(PATH_SEGMENTS) : address.getPath();
    }

    protected @Nullable String getRequestQueryParams(HttpDataAddress address, DataFlowRequest request) {
        return Boolean.parseBoolean(address.getProxyQueryParams()) ? request.getProperties().get(QUERY_PARAMS) : null;
    }

    /**
     * extract the content type
     *
     * @param address target address
     * @param request data flow request
     * @return the content type (which would be derived from the query language part in case the original content type is a url-encoded form)
     */
    protected @Nullable String extractContentType(HttpDataAddress address, DataFlowRequest request) {
        String contentType = Boolean.parseBoolean(address.getProxyBody()) ? request.getProperties().get(MEDIA_TYPE) : address.getContentType();
        return contentType;
    }

    protected @Nullable String extractBody(HttpDataAddress address, DataFlowRequest request) {
        return Boolean.parseBoolean(address.getProxyBody()) ? request.getProperties().get(BODY) : null;
    }
}<|MERGE_RESOLUTION|>--- conflicted
+++ resolved
@@ -148,15 +148,9 @@
         String body = this.extractBody(address, request);
         Map<String, List<String>> queryParams = parseParams("?" + getRequestQueryParams(address, request));
 
-<<<<<<< HEAD
-        if(isTransferRequest(request)) {
-            if(!address.getStringProperty(BASE_URL).endsWith(SLASH)) {
-                params.baseUrl(address.getStringProperty(BASE_URL)+SLASH);
-=======
         if (isTransferRequest(request)) {
             if (!address.getStringProperty(BASE_URL).endsWith(SLASH)) {
                 params.baseUrl(address.getStringProperty(BASE_URL) + SLASH);
->>>>>>> e8354200
             }
         } else {
             // we need to annotate the base url "pure" because we do not directly hit the endpoint
@@ -179,13 +173,8 @@
                 queryParams.remove(QUERY_PARAM);
                 mergeParams(queryParams, bodyParams);
             }
-<<<<<<< HEAD
-            String accept=address.getStringProperty(ACCEPT_HEADER,null);
-            List<String> cxAccepts=queryParams.getOrDefault(CX_ACCEPT_PARAM,List.of());
-=======
             String accept = address.getStringProperty(ACCEPT_HEADER, null);
             List<String> cxAccepts = queryParams.getOrDefault(CX_ACCEPT_PARAM, List.of());
->>>>>>> e8354200
             queryParams.remove(CX_ACCEPT_PARAM);
             if (accept == null) {
                 accept = cxAccepts.stream().findFirst().orElse(DEFAULT_ACCEPT);
