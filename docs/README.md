--- conflicted
+++ resolved
@@ -76,11 +76,7 @@
   
     - name: agent-connector-memory
       repository: https://eclipse-tractusx.github.io/charts/dev
-<<<<<<< HEAD
-      version: 1.10.5-SNAPSHOT
-=======
       version: 1.10.15-SNAPSHOT
->>>>>>> 41e036dd
       alias: my-connector
 ```
 
@@ -91,11 +87,7 @@
   
     - name: agent-connector-azure-vault
       repository: https://eclipse-tractusx.github.io/charts/dev
-<<<<<<< HEAD
-      version: 1.10.5-SNAPSHOT
-=======
       version: 1.10.15-SNAPSHOT
->>>>>>> 41e036dd
       alias: my-connector
 ```
 
@@ -106,11 +98,7 @@
   
     - name: agent-connector
       repository: https://eclipse-tractusx.github.io/charts/dev
-<<<<<<< HEAD
-      version: 1.10.5-SNAPSHOT
-=======
       version: 1.10.15-SNAPSHOT
->>>>>>> 41e036dd
       alias: my-connector
 ```
 
