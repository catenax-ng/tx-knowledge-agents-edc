// Copyright (c) 2022,2023 Contributors to the Eclipse Foundation
//
// See the NOTICE file(s) distributed with this work for additional
// information regarding copyright ownership.
//
// This program and the accompanying materials are made available under the
// terms of the Apache License, Version 2.0 which is available at
// https://www.apache.org/licenses/LICENSE-2.0.
//
// Unless required by applicable law or agreed to in writing, software
// distributed under the License is distributed on an "AS IS" BASIS, WITHOUT
// WARRANTIES OR CONDITIONS OF ANY KIND, either express or implied. See the
// License for the specific language governing permissions and limitations
// under the License.
//
// SPDX-License-Identifier: Apache-2.0
package org.eclipse.tractusx.agents.edc;

<<<<<<< HEAD
import com.nimbusds.jose.JWSObject;
import jakarta.json.Json;
import jakarta.json.JsonObjectBuilder;
import jakarta.json.JsonValue;
import jakarta.ws.rs.*;
import jakarta.ws.rs.core.MediaType;
import jakarta.ws.rs.core.Response;
import org.eclipse.edc.spi.monitor.Monitor;
import org.eclipse.edc.spi.types.domain.DataAddress;
import org.eclipse.edc.spi.types.domain.callback.CallbackAddress;
=======
import jakarta.ws.rs.WebApplicationException;
>>>>>>> c47c8850
import org.eclipse.edc.spi.types.domain.edr.EndpointDataReference;

/**
 * Interface to any agreement controller
 */
public interface AgreementController {

    /**
     * check whether an agreement for the asset already exists
     *
     * @param asset id of the asset
     * @return endpoint data reference, null if non-existant
     */
<<<<<<< HEAD
    @POST
    public void receiveEdcCallback(EndpointDataReference dataReference) {
        var agreementId = dataReference.getId();
        monitor.debug(String.format("An endpoint data reference for agreement %s has been posted.", agreementId));
        synchronized (processStore) {
            for (Map.Entry<String, TransferProcess> process : processStore.entrySet()) {
                if (process.getValue().getId().equals(agreementId)) {
                    synchronized (endpointStore) {
                        monitor.debug(String.format("Agreement %s belongs to asset %s.", agreementId, process.getKey()));
                        endpointStore.put(process.getKey(), dataReference);
                        return;
                    }
                }
            }
        }
        monitor.debug(String.format("Agreement %s has no active asset. Guess that came for another plane. Ignoring.", agreementId));
    }
=======
    EndpointDataReference get(String asset);
>>>>>>> c47c8850

    /**
     * negotiates an endpoint for the given asset
     *
     * @param remoteUrl the connector
     * @param asset     id of the asset
     * @return endpoint data reference
     * @throws WebApplicationException in case agreement could not be made (in time)
     */
<<<<<<< HEAD
    @Override
    public EndpointDataReference get(String assetId) {
        synchronized (activeAssets) {
            if (!activeAssets.contains(assetId)) {
                monitor.debug(String.format("Asset %s is not active", assetId));
                return null;
            }
            synchronized (endpointStore) {
                EndpointDataReference result = endpointStore.get(assetId);
                if (result != null) {
                    String token = result.getAuthCode();
                    if (token != null) {
                        try {
                            JWSObject jwt = JWSObject.parse(token);
                            Object expiryObject=jwt.getPayload().toJSONObject().get("exp");
                            if(expiryObject instanceof Long) {
                                // token times are in seconds
                                if(!new Date((Long) expiryObject*1000).before(new Date(System.currentTimeMillis() + 30 * 1000))) {
                                    return result;
                                }
                            }
                        } catch(ParseException | NumberFormatException e) {
                            monitor.debug(String.format("Active asset %s has invalid agreement token.", assetId));
                        }
                    }
                    endpointStore.remove(assetId);
                }
                monitor.debug(String.format("Active asset %s has timed out or was not installed.", assetId));
                synchronized (processStore) {
                    processStore.remove(assetId);
                    synchronized (agreementStore) {
                        ContractAgreement agreement = agreementStore.get(assetId);
                        if (agreement != null && agreement.getContractSigningDate()+600000L <= System.currentTimeMillis()) {
                            agreementStore.remove(assetId);
                        }
                        activeAssets.remove(assetId);
                    }
                }
            }
        }
        return null;
    }

    /**
     * sets active
     * @param asset name
     */
    protected void activate(String asset) {
        synchronized (activeAssets) {
            if (activeAssets.contains(asset)) {
                throw new ClientErrorException("Cannot agree on an already active asset.", Response.Status.CONFLICT);
            }
            activeAssets.add(asset);
        }
    }

    /**
     * sets active
     * @param asset name
     */
    protected void deactivate(String asset) {
        synchronized (activeAssets) {
            activeAssets.remove(asset);
        }
        synchronized (agreementStore) {
            agreementStore.remove(asset);
        }
        synchronized (processStore) {
            processStore.remove(asset);
        }
    }

    /**
     * register an agreement
     * @param asset name
     * @param agreement object
     */
    protected void registerAgreement(String asset, ContractAgreement agreement) {
        synchronized (agreementStore) {
            agreementStore.put(asset, agreement);
        }
    }

    /**
     * register a process
     * @param asset name
     * @param process object
     */
    protected void registerProcess(String asset, TransferProcess process) {
        synchronized (processStore) {
            processStore.put(asset, process);
        }
    }

    /**
     * creates a new agreement (asynchronously)
     * and waits for the result
     *
     * @param remoteUrl ids endpoint url of the remote connector
     * @param asset     name of the asset to agree upon
     * TODO make this federation aware: multiple assets, different policies
     */
    @Override
    public EndpointDataReference createAgreement(String remoteUrl, String asset) throws WebApplicationException {
        monitor.debug(String.format("About to create an agreement for asset %s at connector %s",asset,remoteUrl));

        activate(asset);

        DcatCatalog contractOffers;

        try {
            contractOffers=dataManagement.findContractOffers(remoteUrl, asset);
        } catch(IOException io) {
            deactivate(asset);
            throw new InternalServerErrorException(String.format("Error when resolving contract offers from %s for asset %s through data management api.",remoteUrl,asset),io);
        }

        if (contractOffers.getDatasets().isEmpty()) {
            deactivate(asset);
            throw new BadRequestException(String.format("There is no contract offer in remote connector %s related to asset %s.", remoteUrl, asset));
        }

        // TODO implement a cost-based offer choice
        DcatDataset contractOffer = contractOffers.getDatasets().get(0);
        Map<String, JsonValue> assetProperties = DataspaceSynchronizer.getProperties(contractOffer);
        OdrlPolicy policy=contractOffer.hasPolicy();
        String offerId= policy.getId();
        JsonValue offerType=assetProperties.get("http://www.w3.org/1999/02/22-rdf-syntax-ns#type");
        monitor.debug(String.format("About to create an agreement for contract offer %s (for asset %s of type %s at connector %s)",offerId,asset,
                offerType,remoteUrl));

        var contractOfferDescription = new ContractOfferDescription(
                offerId,
                asset,
                policy
        );
        var contractNegotiationRequest = ContractNegotiationRequest.Builder.newInstance()
                .offerId(contractOfferDescription)
                .connectorId("provider")
                .connectorAddress(String.format(DataManagement.DSP_PATH, remoteUrl))
                .protocol("dataspace-protocol-http")
                .localBusinessPartnerNumber(config.getBusinessPartnerNumber())
                .remoteBusinessPartnerNumber(contractOffers.getParticipantId())
                .build();
        String negotiationId;

        try {
            negotiationId=dataManagement.initiateNegotiation(contractNegotiationRequest);
        } catch(IOException ioe) {
            deactivate(asset);
            throw new InternalServerErrorException(String.format("Error when initiating negotation for offer %s through data management api.",offerId),ioe);
        }

        monitor.debug(String.format("About to check negotiation %s for contract offer %s (for asset %s at connector %s)",negotiationId,offerId,asset,remoteUrl));

        // Check negotiation state
        ContractNegotiation negotiation = null;

        long startTime = System.currentTimeMillis();

        try {
            while ((System.currentTimeMillis() - startTime < config.getNegotiationTimeout())
                    && (negotiation == null ||
                    (!negotiation.getState().equals("FINALIZED") && !negotiation.getState().equals("TERMINATED")))) {
                Thread.sleep(config.getNegotiationPollInterval());
                negotiation = dataManagement.getNegotiation(
                        negotiationId
                );
            }
        } catch (InterruptedException e) {
            monitor.info(String.format("Negotiation thread for asset %s negotiation %s has been interrupted. Giving up.", asset, negotiationId),e);
        } catch(IOException e) {
            monitor.warning(String.format("Negotiation thread for asset %s negotiation %s run into problem. Giving up.", asset, negotiationId),e);
        }

        if (negotiation == null || !negotiation.getState().equals("FINALIZED")) {
            deactivate(asset);
            if(negotiation!=null) {
                String errorDetail=negotiation.getErrorDetail();
                if(errorDetail!=null) {
                    monitor.severe(String.format("Contract Negotiation %s failed because of %s",negotiationId,errorDetail));
                }
            }
            throw new InternalServerErrorException(String.format("Contract Negotiation %s for asset %s was not successful.", negotiationId, asset));
        }

        monitor.debug(String.format("About to check agreement %s for contract offer %s (for asset %s at connector %s)",negotiation.getContractAgreementId(),offerId,asset,remoteUrl));

        ContractAgreement agreement;

        try {
            agreement=dataManagement.getAgreement(negotiation.getContractAgreementId());
        } catch(IOException ioe) {
            deactivate(asset);
            throw new InternalServerErrorException(String.format("Error when retrieving agreement %s for negotiation %s.",negotiation.getContractAgreementId(),negotiationId),ioe);
        }

        if (agreement == null || !agreement.getAssetId().endsWith(asset)) {
            deactivate(asset);
            throw new InternalServerErrorException(String.format("Agreement %s does not refer to asset %s.", negotiation.getContractAgreementId(), asset));
        }

        registerAgreement(asset,agreement);

        DataAddress dataDestination = DataAddress.Builder.newInstance()
                .type(TRANSFER_TYPE)
                .build();

        CallbackAddress address=
                CallbackAddress.Builder.newInstance().uri(config.getCallbackEndpoint()).build();

        TransferRequest transferRequest = TransferRequest.Builder.newInstance()
                .assetId(asset)
                .contractId(agreement.getId())
                .connectorId(config.getBusinessPartnerNumber())
                .connectorAddress(String.format(DataManagement.DSP_PATH, remoteUrl))
                .protocol("dataspace-protocol-http")
                .dataDestination(dataDestination)
                .managedResources(false)
                .callbackAddresses(List.of(address))
                .build();

        monitor.debug(String.format("About to initiate transfer for agreement %s (for asset %s at connector %s)",negotiation.getContractAgreementId(),asset,remoteUrl));

        String transferId;
        // Check negotiation state
        TransferProcess process = null;

        try {
            synchronized(processStore) {
                transferId = dataManagement.initiateHttpProxyTransferProcess(transferRequest);
                process = new TransferProcess(Json.createObjectBuilder().add("@id", transferId).add("https://w3id.org/edc/v0.0.1/ns/state", "UNINITIALIZED").build());
                registerProcess(asset, process);
            }
        } catch(IOException ioe) {
            deactivate(asset);
            throw new InternalServerErrorException(String.format("HttpProxy transfer for agreement %s could not be initiated.", agreement.getId()),ioe);
        }

        monitor.debug(String.format("About to check transfer %s (for asset %s at connector %s)",transferId,asset,remoteUrl));

        startTime = System.currentTimeMillis();

        // EDC 0.5.1 has a problem with the checker configuration and wont process to COMPLETED
        String expectedTransferState = config.isPrerelease() ? "COMPLETED" : "STARTED";

        try {
            while ((System.currentTimeMillis() - startTime < config.getNegotiationTimeout()) && (process == null || !process.getState().equals(expectedTransferState))) {
                Thread.sleep(config.getNegotiationPollInterval());
                process = dataManagement.getTransfer(
                        transferId
                );
                registerProcess(asset, process);
            }
        } catch (InterruptedException e) {
            monitor.info(String.format("Process thread for asset %s transfer %s has been interrupted. Giving up.", asset, transferId),e);
        } catch(IOException e) {
            monitor.warning(String.format("Process thread for asset %s transfer %s run into problem. Giving up.", asset, transferId),e);
        }

        if (process == null || !process.getState().equals(expectedTransferState)) {
            deactivate(asset);
            throw new InternalServerErrorException(String.format("Transfer process %s for agreement %s and asset %s could not be provisioned.", transferId, agreement.getId(), asset));
        }

        // finally wait a bit for the endpoint data reference in case
        // that the process was signalled earlier than the callbacks
        startTime = System.currentTimeMillis();

        EndpointDataReference reference=null;

        try {
            while ((System.currentTimeMillis() - startTime < config.getNegotiationTimeout()) && (reference == null)) {
                Thread.sleep(config.getNegotiationPollInterval());
                synchronized(endpointStore) {
                    reference=endpointStore.get(asset);
                }
            }
        } catch (InterruptedException e) {
            monitor.info(String.format("Wait thread for reference to asset %s has been interrupted. Giving up.", asset),e);
        }

        // mark the type in the endpoint
        if(reference!=null) {
            for(Map.Entry<String,JsonValue> prop : assetProperties.entrySet()) {
                reference.getProperties().put(prop.getKey(), JsonLd.asString(prop.getValue()));
            }
        }

        // now delegate to the original getter
        return get(asset);
    }

=======
    EndpointDataReference createAgreement(String remoteUrl, String asset) throws WebApplicationException;
>>>>>>> c47c8850
}<|MERGE_RESOLUTION|>--- conflicted
+++ resolved
@@ -16,20 +16,7 @@
 // SPDX-License-Identifier: Apache-2.0
 package org.eclipse.tractusx.agents.edc;
 
-<<<<<<< HEAD
-import com.nimbusds.jose.JWSObject;
-import jakarta.json.Json;
-import jakarta.json.JsonObjectBuilder;
-import jakarta.json.JsonValue;
-import jakarta.ws.rs.*;
-import jakarta.ws.rs.core.MediaType;
-import jakarta.ws.rs.core.Response;
-import org.eclipse.edc.spi.monitor.Monitor;
-import org.eclipse.edc.spi.types.domain.DataAddress;
-import org.eclipse.edc.spi.types.domain.callback.CallbackAddress;
-=======
 import jakarta.ws.rs.WebApplicationException;
->>>>>>> c47c8850
 import org.eclipse.edc.spi.types.domain.edr.EndpointDataReference;
 
 /**
@@ -43,27 +30,7 @@
      * @param asset id of the asset
      * @return endpoint data reference, null if non-existant
      */
-<<<<<<< HEAD
-    @POST
-    public void receiveEdcCallback(EndpointDataReference dataReference) {
-        var agreementId = dataReference.getId();
-        monitor.debug(String.format("An endpoint data reference for agreement %s has been posted.", agreementId));
-        synchronized (processStore) {
-            for (Map.Entry<String, TransferProcess> process : processStore.entrySet()) {
-                if (process.getValue().getId().equals(agreementId)) {
-                    synchronized (endpointStore) {
-                        monitor.debug(String.format("Agreement %s belongs to asset %s.", agreementId, process.getKey()));
-                        endpointStore.put(process.getKey(), dataReference);
-                        return;
-                    }
-                }
-            }
-        }
-        monitor.debug(String.format("Agreement %s has no active asset. Guess that came for another plane. Ignoring.", agreementId));
-    }
-=======
     EndpointDataReference get(String asset);
->>>>>>> c47c8850
 
     /**
      * negotiates an endpoint for the given asset
@@ -73,301 +40,5 @@
      * @return endpoint data reference
      * @throws WebApplicationException in case agreement could not be made (in time)
      */
-<<<<<<< HEAD
-    @Override
-    public EndpointDataReference get(String assetId) {
-        synchronized (activeAssets) {
-            if (!activeAssets.contains(assetId)) {
-                monitor.debug(String.format("Asset %s is not active", assetId));
-                return null;
-            }
-            synchronized (endpointStore) {
-                EndpointDataReference result = endpointStore.get(assetId);
-                if (result != null) {
-                    String token = result.getAuthCode();
-                    if (token != null) {
-                        try {
-                            JWSObject jwt = JWSObject.parse(token);
-                            Object expiryObject=jwt.getPayload().toJSONObject().get("exp");
-                            if(expiryObject instanceof Long) {
-                                // token times are in seconds
-                                if(!new Date((Long) expiryObject*1000).before(new Date(System.currentTimeMillis() + 30 * 1000))) {
-                                    return result;
-                                }
-                            }
-                        } catch(ParseException | NumberFormatException e) {
-                            monitor.debug(String.format("Active asset %s has invalid agreement token.", assetId));
-                        }
-                    }
-                    endpointStore.remove(assetId);
-                }
-                monitor.debug(String.format("Active asset %s has timed out or was not installed.", assetId));
-                synchronized (processStore) {
-                    processStore.remove(assetId);
-                    synchronized (agreementStore) {
-                        ContractAgreement agreement = agreementStore.get(assetId);
-                        if (agreement != null && agreement.getContractSigningDate()+600000L <= System.currentTimeMillis()) {
-                            agreementStore.remove(assetId);
-                        }
-                        activeAssets.remove(assetId);
-                    }
-                }
-            }
-        }
-        return null;
-    }
-
-    /**
-     * sets active
-     * @param asset name
-     */
-    protected void activate(String asset) {
-        synchronized (activeAssets) {
-            if (activeAssets.contains(asset)) {
-                throw new ClientErrorException("Cannot agree on an already active asset.", Response.Status.CONFLICT);
-            }
-            activeAssets.add(asset);
-        }
-    }
-
-    /**
-     * sets active
-     * @param asset name
-     */
-    protected void deactivate(String asset) {
-        synchronized (activeAssets) {
-            activeAssets.remove(asset);
-        }
-        synchronized (agreementStore) {
-            agreementStore.remove(asset);
-        }
-        synchronized (processStore) {
-            processStore.remove(asset);
-        }
-    }
-
-    /**
-     * register an agreement
-     * @param asset name
-     * @param agreement object
-     */
-    protected void registerAgreement(String asset, ContractAgreement agreement) {
-        synchronized (agreementStore) {
-            agreementStore.put(asset, agreement);
-        }
-    }
-
-    /**
-     * register a process
-     * @param asset name
-     * @param process object
-     */
-    protected void registerProcess(String asset, TransferProcess process) {
-        synchronized (processStore) {
-            processStore.put(asset, process);
-        }
-    }
-
-    /**
-     * creates a new agreement (asynchronously)
-     * and waits for the result
-     *
-     * @param remoteUrl ids endpoint url of the remote connector
-     * @param asset     name of the asset to agree upon
-     * TODO make this federation aware: multiple assets, different policies
-     */
-    @Override
-    public EndpointDataReference createAgreement(String remoteUrl, String asset) throws WebApplicationException {
-        monitor.debug(String.format("About to create an agreement for asset %s at connector %s",asset,remoteUrl));
-
-        activate(asset);
-
-        DcatCatalog contractOffers;
-
-        try {
-            contractOffers=dataManagement.findContractOffers(remoteUrl, asset);
-        } catch(IOException io) {
-            deactivate(asset);
-            throw new InternalServerErrorException(String.format("Error when resolving contract offers from %s for asset %s through data management api.",remoteUrl,asset),io);
-        }
-
-        if (contractOffers.getDatasets().isEmpty()) {
-            deactivate(asset);
-            throw new BadRequestException(String.format("There is no contract offer in remote connector %s related to asset %s.", remoteUrl, asset));
-        }
-
-        // TODO implement a cost-based offer choice
-        DcatDataset contractOffer = contractOffers.getDatasets().get(0);
-        Map<String, JsonValue> assetProperties = DataspaceSynchronizer.getProperties(contractOffer);
-        OdrlPolicy policy=contractOffer.hasPolicy();
-        String offerId= policy.getId();
-        JsonValue offerType=assetProperties.get("http://www.w3.org/1999/02/22-rdf-syntax-ns#type");
-        monitor.debug(String.format("About to create an agreement for contract offer %s (for asset %s of type %s at connector %s)",offerId,asset,
-                offerType,remoteUrl));
-
-        var contractOfferDescription = new ContractOfferDescription(
-                offerId,
-                asset,
-                policy
-        );
-        var contractNegotiationRequest = ContractNegotiationRequest.Builder.newInstance()
-                .offerId(contractOfferDescription)
-                .connectorId("provider")
-                .connectorAddress(String.format(DataManagement.DSP_PATH, remoteUrl))
-                .protocol("dataspace-protocol-http")
-                .localBusinessPartnerNumber(config.getBusinessPartnerNumber())
-                .remoteBusinessPartnerNumber(contractOffers.getParticipantId())
-                .build();
-        String negotiationId;
-
-        try {
-            negotiationId=dataManagement.initiateNegotiation(contractNegotiationRequest);
-        } catch(IOException ioe) {
-            deactivate(asset);
-            throw new InternalServerErrorException(String.format("Error when initiating negotation for offer %s through data management api.",offerId),ioe);
-        }
-
-        monitor.debug(String.format("About to check negotiation %s for contract offer %s (for asset %s at connector %s)",negotiationId,offerId,asset,remoteUrl));
-
-        // Check negotiation state
-        ContractNegotiation negotiation = null;
-
-        long startTime = System.currentTimeMillis();
-
-        try {
-            while ((System.currentTimeMillis() - startTime < config.getNegotiationTimeout())
-                    && (negotiation == null ||
-                    (!negotiation.getState().equals("FINALIZED") && !negotiation.getState().equals("TERMINATED")))) {
-                Thread.sleep(config.getNegotiationPollInterval());
-                negotiation = dataManagement.getNegotiation(
-                        negotiationId
-                );
-            }
-        } catch (InterruptedException e) {
-            monitor.info(String.format("Negotiation thread for asset %s negotiation %s has been interrupted. Giving up.", asset, negotiationId),e);
-        } catch(IOException e) {
-            monitor.warning(String.format("Negotiation thread for asset %s negotiation %s run into problem. Giving up.", asset, negotiationId),e);
-        }
-
-        if (negotiation == null || !negotiation.getState().equals("FINALIZED")) {
-            deactivate(asset);
-            if(negotiation!=null) {
-                String errorDetail=negotiation.getErrorDetail();
-                if(errorDetail!=null) {
-                    monitor.severe(String.format("Contract Negotiation %s failed because of %s",negotiationId,errorDetail));
-                }
-            }
-            throw new InternalServerErrorException(String.format("Contract Negotiation %s for asset %s was not successful.", negotiationId, asset));
-        }
-
-        monitor.debug(String.format("About to check agreement %s for contract offer %s (for asset %s at connector %s)",negotiation.getContractAgreementId(),offerId,asset,remoteUrl));
-
-        ContractAgreement agreement;
-
-        try {
-            agreement=dataManagement.getAgreement(negotiation.getContractAgreementId());
-        } catch(IOException ioe) {
-            deactivate(asset);
-            throw new InternalServerErrorException(String.format("Error when retrieving agreement %s for negotiation %s.",negotiation.getContractAgreementId(),negotiationId),ioe);
-        }
-
-        if (agreement == null || !agreement.getAssetId().endsWith(asset)) {
-            deactivate(asset);
-            throw new InternalServerErrorException(String.format("Agreement %s does not refer to asset %s.", negotiation.getContractAgreementId(), asset));
-        }
-
-        registerAgreement(asset,agreement);
-
-        DataAddress dataDestination = DataAddress.Builder.newInstance()
-                .type(TRANSFER_TYPE)
-                .build();
-
-        CallbackAddress address=
-                CallbackAddress.Builder.newInstance().uri(config.getCallbackEndpoint()).build();
-
-        TransferRequest transferRequest = TransferRequest.Builder.newInstance()
-                .assetId(asset)
-                .contractId(agreement.getId())
-                .connectorId(config.getBusinessPartnerNumber())
-                .connectorAddress(String.format(DataManagement.DSP_PATH, remoteUrl))
-                .protocol("dataspace-protocol-http")
-                .dataDestination(dataDestination)
-                .managedResources(false)
-                .callbackAddresses(List.of(address))
-                .build();
-
-        monitor.debug(String.format("About to initiate transfer for agreement %s (for asset %s at connector %s)",negotiation.getContractAgreementId(),asset,remoteUrl));
-
-        String transferId;
-        // Check negotiation state
-        TransferProcess process = null;
-
-        try {
-            synchronized(processStore) {
-                transferId = dataManagement.initiateHttpProxyTransferProcess(transferRequest);
-                process = new TransferProcess(Json.createObjectBuilder().add("@id", transferId).add("https://w3id.org/edc/v0.0.1/ns/state", "UNINITIALIZED").build());
-                registerProcess(asset, process);
-            }
-        } catch(IOException ioe) {
-            deactivate(asset);
-            throw new InternalServerErrorException(String.format("HttpProxy transfer for agreement %s could not be initiated.", agreement.getId()),ioe);
-        }
-
-        monitor.debug(String.format("About to check transfer %s (for asset %s at connector %s)",transferId,asset,remoteUrl));
-
-        startTime = System.currentTimeMillis();
-
-        // EDC 0.5.1 has a problem with the checker configuration and wont process to COMPLETED
-        String expectedTransferState = config.isPrerelease() ? "COMPLETED" : "STARTED";
-
-        try {
-            while ((System.currentTimeMillis() - startTime < config.getNegotiationTimeout()) && (process == null || !process.getState().equals(expectedTransferState))) {
-                Thread.sleep(config.getNegotiationPollInterval());
-                process = dataManagement.getTransfer(
-                        transferId
-                );
-                registerProcess(asset, process);
-            }
-        } catch (InterruptedException e) {
-            monitor.info(String.format("Process thread for asset %s transfer %s has been interrupted. Giving up.", asset, transferId),e);
-        } catch(IOException e) {
-            monitor.warning(String.format("Process thread for asset %s transfer %s run into problem. Giving up.", asset, transferId),e);
-        }
-
-        if (process == null || !process.getState().equals(expectedTransferState)) {
-            deactivate(asset);
-            throw new InternalServerErrorException(String.format("Transfer process %s for agreement %s and asset %s could not be provisioned.", transferId, agreement.getId(), asset));
-        }
-
-        // finally wait a bit for the endpoint data reference in case
-        // that the process was signalled earlier than the callbacks
-        startTime = System.currentTimeMillis();
-
-        EndpointDataReference reference=null;
-
-        try {
-            while ((System.currentTimeMillis() - startTime < config.getNegotiationTimeout()) && (reference == null)) {
-                Thread.sleep(config.getNegotiationPollInterval());
-                synchronized(endpointStore) {
-                    reference=endpointStore.get(asset);
-                }
-            }
-        } catch (InterruptedException e) {
-            monitor.info(String.format("Wait thread for reference to asset %s has been interrupted. Giving up.", asset),e);
-        }
-
-        // mark the type in the endpoint
-        if(reference!=null) {
-            for(Map.Entry<String,JsonValue> prop : assetProperties.entrySet()) {
-                reference.getProperties().put(prop.getKey(), JsonLd.asString(prop.getValue()));
-            }
-        }
-
-        // now delegate to the original getter
-        return get(asset);
-    }
-
-=======
     EndpointDataReference createAgreement(String remoteUrl, String asset) throws WebApplicationException;
->>>>>>> c47c8850
 }