--- conflicted
+++ resolved
@@ -26,186 +26,7 @@
  * delegate agent http calls into the
  * dataspace
  */
-<<<<<<< HEAD
-public class DelegationService implements IDelegationService {
-
-    protected final IAgreementController agreementController;
-    protected final Monitor monitor;
-    protected final OkHttpClient client;
-    public final static TypeReference<List<CatenaxWarning>> warningTypeReference = new TypeReference<>(){};
-    protected final TypeManager typeManager;
-    protected final AgentConfig config;
-
-    /**
-     * creates a new delegation service
-     * @param agreementController EDC agreement helper
-     * @param monitor logging facility
-     * @param client outgoing http infrastructure
-     */
-    public DelegationService(IAgreementController agreementController, Monitor monitor, OkHttpClient client, TypeManager typeManager, AgentConfig config) {
-        this.agreementController=agreementController;
-        this.monitor=monitor;
-        this.client=client;
-        this.typeManager=typeManager;
-        this.config=config;
-    }
-
-    /**
-     * the actual execution is done by delegating to the Dataspace
-     * @param remoteUrl remote connector
-     * @param skill target skill
-     * @param graph target graph
-     * @return a wrapped response which indicates the runMode that the execution should be done
-     */
-    public DelegationResponse executeQueryRemote(String remoteUrl, String skill, String graph, HttpHeaders headers, HttpServletRequest request, HttpServletResponse response, UriInfo uri)  {
-        Pattern serviceAllowPattern=config.getServiceAllowPattern();
-        if(!serviceAllowPattern.matcher(remoteUrl).matches()) {
-            return new DelegationResponse(HttpUtils.respond(monitor,headers, HttpStatus.SC_FORBIDDEN,String.format("Service %s does not match the allowed service pattern %s",remoteUrl,serviceAllowPattern.pattern()),null));
-        }
-        Pattern serviceDenyPattern=config.getServiceDenyPattern();
-        if(serviceDenyPattern.matcher(remoteUrl).matches()) {
-        	return new DelegationResponse( HttpUtils.respond(monitor,headers, HttpStatus.SC_FORBIDDEN,String.format("Service %s matches the denied service pattern %s",remoteUrl,serviceDenyPattern.pattern()),null));
-        }
-        // replace edc addresses with their real underlying protocol
-        if (remoteUrl.startsWith("edc://")) {
-            remoteUrl="http://"+remoteUrl.substring(6);
-        } else if (remoteUrl.startsWith("edcs://")) {
-            remoteUrl="https://"+remoteUrl.substring(7);
-        }
-        String asset = skill != null ? skill : graph;
-        EndpointDataReference endpoint = agreementController.get(asset);
-        if(endpoint==null) {
-            try {
-                endpoint=agreementController.createAgreement(remoteUrl,asset);
-            } catch(WebApplicationException e) {
-            	return new DelegationResponse( HttpUtils.respond(monitor,headers, e.getResponse().getStatus(),String.format("Could not get an agreement from connector %s to asset %s",remoteUrl,asset),e.getCause()));
-            }
-        }
-        if(endpoint==null) {
-        	return new DelegationResponse(HttpUtils.respond(monitor,headers, HttpStatus.SC_FORBIDDEN,String.format("Could not get an agreement from connector %s to asset %s",remoteUrl,asset),null));
-        }
-        if("GET".equals(request.getMethod())) {
-            try {
-                return sendGETRequest(endpoint, "", headers, response, uri);
-            } catch(IOException e) {
-            	return new DelegationResponse(HttpUtils.respond(monitor,headers, HttpStatus.SC_INTERNAL_SERVER_ERROR,String.format("Could not delegate remote GET call to connector %s asset %s",remoteUrl,asset),e));
-            }
-        } else if("POST".equals(request.getMethod())) {
-            try {
-                return sendPOSTRequest(endpoint, "", headers, request, response, uri);
-            } catch(IOException e) {
-            	return new DelegationResponse( HttpUtils.respond(monitor,headers, HttpStatus.SC_INTERNAL_SERVER_ERROR,String.format("Could not delegate remote POST call to connector %s asset %s",remoteUrl,asset),e));
-            }
-        } else {
-        	return new DelegationResponse(HttpUtils.respond(monitor,headers, HttpStatus.SC_METHOD_NOT_ALLOWED,String.format("%s calls to connector %s asset %s are not allowed",request.getMethod(),remoteUrl,asset),null));
-        }
-
-    }
-
-    /**
-     * route a get request
-     * @param dataReference the encoded call embedding
-     * @param subUrl protocol-specific part
-     * @return a wrapped response which indicates the runMode that the execution should be done
-     * @throws IOException in case something strange happens
-     */
-    public DelegationResponse sendGETRequest(EndpointDataReference dataReference, String subUrl, HttpHeaders headers, HttpServletResponse response, UriInfo uri) throws IOException {
-        var url = getUrl(dataReference.getEndpoint(), subUrl, headers, uri);
-
-        monitor.debug(String.format("About to delegate GET %s",url));
-
-        var requestBuilder = new okhttp3.Request.Builder()
-                .url(url);
-
-        if(dataReference.getAuthKey()!=null) {
-            requestBuilder = requestBuilder.addHeader(dataReference.getAuthKey(), Objects.requireNonNull(dataReference.getAuthCode()));
-        }
-
-        var newRequest = requestBuilder.build();
-
-		return new DelegationResponse(sendRequest(newRequest, response), Response.status(response.getStatus()).build());
-    }
-
-    /**
-     * route a post request
-     * @param dataReference the encoded call embedding
-     * @param subUrl protocol-specific part
-     * @return a wrapped response which indicates the runMode that the execution should be done
-     * @throws IOException in case something strange happens
-     */
-    public DelegationResponse sendPOSTRequest(EndpointDataReference dataReference, String subUrl, HttpHeaders headers, HttpServletRequest request, HttpServletResponse response, UriInfo uri) throws IOException {
-        var url = getUrl(dataReference.getEndpoint(), subUrl, headers, uri);
-
-        String contentType=request.getContentType();
-        okhttp3.MediaType parsedContentType=okhttp3.MediaType.parse(contentType);
-
-        monitor.debug(String.format("About to delegate POST %s with content type %s",url,contentType));
-
-        var requestBuilder = new okhttp3.Request.Builder()
-                .url(url)
-                .addHeader("Content-Type", contentType);
-
-        if(dataReference.getAuthKey()!=null) {
-            requestBuilder = requestBuilder.addHeader(dataReference.getAuthKey(), Objects.requireNonNull(dataReference.getAuthCode()));
-        }
-
-        requestBuilder.post(okhttp3.RequestBody.create(request.getInputStream().readAllBytes(),parsedContentType));
-
-        var newRequest = requestBuilder.build();
-        
-		return new DelegationResponse(sendRequest(newRequest, response), Response.status(response.getStatus()).build());
-    }
-
-    protected static Pattern PARAMETER_KEY_ALLOW = Pattern.compile("^(?!asset$)[^&?=]+$");
-    protected static Pattern PARAMETER_VALUE_ALLOW = Pattern.compile("^.+$");
-
-    /**
-     * computes the url to target the given data plane
-     * @param connectorUrl data plane url
-     * @param subUrl sub-path to use
-     * @param headers containing additional info that we need to wrap into a transfer request
-     * @return typed url
-     */
-    protected HttpUrl getUrl(String connectorUrl, String subUrl, HttpHeaders headers, UriInfo uri)  {
-        var url = connectorUrl;
-
-        // EDC public api slash problem
-        if(!url.endsWith("/") && !url.contains("#")) {
-            url = url + "/";
-        }
-
-        if (subUrl != null && !subUrl.isEmpty()) {
-            url = url + subUrl;
-        }
-
-        HttpUrl.Builder httpBuilder = Objects.requireNonNull(okhttp3.HttpUrl.parse(url)).newBuilder();
-        for (Map.Entry<String, List<String>> param : uri.getQueryParameters().entrySet()) {
-            String key=param.getKey();
-            if(PARAMETER_KEY_ALLOW.matcher(key).matches()) {
-                for (String value : param.getValue()) {
-                    if(PARAMETER_VALUE_ALLOW.matcher(value).matches()) {
-                        String recodeKey = HttpUtils.urlEncodeParameter(key);
-                        String recodeValue = HttpUtils.urlEncodeParameter(value);
-                        httpBuilder = httpBuilder.addQueryParameter(recodeKey, recodeValue);
-                    }
-                }
-            }
-        }
-
-        List<MediaType> mediaTypes=headers.getAcceptableMediaTypes();
-        if(mediaTypes.isEmpty() || mediaTypes.stream().anyMatch(MediaType.APPLICATION_JSON_TYPE::isCompatible)) {
-            httpBuilder = httpBuilder.addQueryParameter("cx_accept", HttpUtils.urlEncodeParameter("application/json"));
-        } else {
-            String mediaParam=mediaTypes.stream().map(MediaType::toString).collect(Collectors.joining(", "));
-            mediaParam=HttpUtils.urlEncodeParameter(mediaParam);
-            httpBuilder.addQueryParameter("cx_accept",mediaParam);
-        }
-        return httpBuilder.build();
-    }
-
-=======
 public interface DelegationService {
->>>>>>> e8354200
     /**
      * delegate the given call into the dataspace
      *
