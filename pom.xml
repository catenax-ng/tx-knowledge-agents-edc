--- conflicted
+++ resolved
@@ -39,13 +39,8 @@
 
         <junit.version>5.10.1</junit.version>
         <mockito.version>5.4.0</mockito.version>
-<<<<<<< HEAD
         <tx.edc.version>0.6.0-rc1</tx.edc.version>
         <edc.version>0.3.1</edc.version>
-=======
-        <tx.edc.version>0.5.3</tx.edc.version>
-        <edc.version>0.2.1</edc.version>
->>>>>>> e8354200
         <failsafe.version>3.3.2</failsafe.version>
         <okhttp.version>4.11.0</okhttp.version>
         <okio.version>3.6.0</okio.version>
@@ -54,18 +49,11 @@
         <com.nimbusds.version>9.35</com.nimbusds.version>
         <javax.servlet-api.version>4.0.1</javax.servlet-api.version>
         <jetty-jakarta-servlet-api.version>5.0.2</jetty-jakarta-servlet-api.version>
-<<<<<<< HEAD
         <org.apache.jena.version>4.9.0</org.apache.jena.version>
         <com.azure.azure-identity.version>1.10.1</com.azure.azure-identity.version>
         <com.azure.azure-security-keyvault-secrets.version>4.6.5</com.azure.azure-security-keyvault-secrets.version>
         <org.yaml.snakeyaml.version>2.2</org.yaml.snakeyaml.version>
         <net.minidev.jsonsmart.version>2.5.0</net.minidev.jsonsmart.version>
-=======
-        <org.apache.jena.version>4.8.0</org.apache.jena.version>
-        <com.azure.azure-identity.version>1.10.0</com.azure.azure-identity.version>
-        <com.azure.azure-security-keyvault-secrets.version>4.6.2</com.azure.azure-security-keyvault-secrets.version>
-        <org.yaml.snakeyaml.version>2.0</org.yaml.snakeyaml.version>
-        <net.minidev.jsonsmart.version>2.4.11</net.minidev.jsonsmart.version>
         <net.java.dev.jna.version>5.13.0</net.java.dev.jna.version>
         <org.reactivestreams.version>1.0.4</org.reactivestreams.version>
         <jetbrains.kotlin.version>1.8.0</jetbrains.kotlin.version>
@@ -74,7 +62,6 @@
         <commons.compress.version>1.24.0</commons.compress.version>
         <jetty.version>11.0.16</jetty.version>
         <reactor.netty.version>1.0.39</reactor.netty.version>
->>>>>>> e8354200
 
         <!-- Source characteristics -->
         <project.build.sourceEncoding>UTF-8</project.build.sourceEncoding>
