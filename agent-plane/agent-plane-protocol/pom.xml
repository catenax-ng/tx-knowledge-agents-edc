--- conflicted
+++ resolved
@@ -302,11 +302,7 @@
         <dependency>
             <groupId>software.amazon.awssdk</groupId>
             <artifactId>netty-nio-client</artifactId>
-<<<<<<< HEAD
-            <version>2.20.153</version>
-=======
             <version>2.20.162</version>
->>>>>>> e8354200
             <scope>runtime</scope>
         </dependency>
 
