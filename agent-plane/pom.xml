--- conflicted
+++ resolved
@@ -28,11 +28,7 @@
     <parent>
         <groupId>org.eclipse.tractusx.agents</groupId>
         <artifactId>edc</artifactId>
-<<<<<<< HEAD
-        <version>1.10.5-SNAPSHOT</version>
-=======
         <version>1.10.15-SNAPSHOT</version>
->>>>>>> 41e036dd
         <relativePath>../pom.xml</relativePath>    
     </parent>
     <name>Tractus-X EDC Agent Plane</name>
