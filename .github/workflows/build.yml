--- conflicted
+++ resolved
@@ -137,11 +137,7 @@
             type=semver,pattern={{version}}
             type=semver,pattern={{major}}
             type=semver,pattern={{major}}.{{minor}}
-<<<<<<< HEAD
-            type=raw,value=1.10.5-SNAPSHOT,enable=${{ github.event.inputs.deploy_docker == 'true' || github.ref == format('refs/heads/{0}', 'main') }}
-=======
             type=raw,value=1.10.15-SNAPSHOT,enable=${{ github.event.inputs.deploy_docker == 'true' || github.ref == format('refs/heads/{0}', 'main') }}
->>>>>>> 41e036dd
             type=raw,value=latest,enable=${{ github.ref == format('refs/heads/{0}', 'main') }}
 
       - name: Agent Plane Hashicorp Container Build and push
@@ -179,11 +175,7 @@
             type=semver,pattern={{version}}
             type=semver,pattern={{major}}
             type=semver,pattern={{major}}.{{minor}}
-<<<<<<< HEAD
-            type=raw,value=1.10.5-SNAPSHOT,enable=${{ github.event.inputs.deploy_docker == 'true' || github.ref == format('refs/heads/{0}', 'main') }}
-=======
             type=raw,value=1.10.15-SNAPSHOT,enable=${{ github.event.inputs.deploy_docker == 'true' || github.ref == format('refs/heads/{0}', 'main') }}
->>>>>>> 41e036dd
             type=raw,value=latest,enable=${{ github.ref == format('refs/heads/{0}', 'main') }}
 
       - name: Agent Plane Azure Vault Container Build and push
