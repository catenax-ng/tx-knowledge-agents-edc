<!--
 * Copyright (c) 2022,2023 Contributors to the Eclipse Foundation
 *
 * See the NOTICE file(s) distributed with this work for additional
 * information regarding copyright ownership.
 *
 * This program and the accompanying materials are made available under the
 * terms of the Apache License, Version 2.0 which is available at
 * https://www.apache.org/licenses/LICENSE-2.0.
 *
 * Unless required by applicable law or agreed to in writing, software
 * distributed under the License is distributed on an "AS IS" BASIS, WITHOUT
 * WARRANTIES OR CONDITIONS OF ANY KIND, either express or implied. See the
 * License for the specific language governing permissions and limitations
 * under the License.
 *
 * SPDX-License-Identifier: Apache-2.0
-->
# Tractus-X Knowledge Agents EDC Protocols Extension (KA-EDC-AGENT-PROT)

This folder hosts the [Agent Data Protocols Extension for the Eclipse Dataspace Connector (EDC)](https://projects.eclipse.org/projects/technology.dataspaceconnector).

## Architecture

This extension
- introduces a tenant-internal endpoint (Matchmaking Agent) for submitting possibly federated queries (called Skills) in the supported inference languages (currently: SparQL)
- may negotiate further agreements for delegating sub-queries on the fly, for which purpose it also operates as an EDR callback for the control plane 
- may operate as a validation proxy in case that this data plane is attached to several control planes (e.g. a consuming and a providing control plane)
- implements special Sources for dealing with http-based transfer protocols, such as SparQL-Over-Http and Skill-Over-Http
- hosts a synchronisation schedule which regulary requests the catalogue from configured partner connectors and includes them into the default graph
The SparQL implementation currently relies on Apache Jena Fuseki as the SparQL engine.

see the [Overall Source Code Layout](../../README.md#source-code-layout--runtime-collaboration)

### Security

There are three types of incoming interfaces:
* Interaction with the tenant (the internal default API endpoint) is usually shielded with a token-based or api key based authentication mechanism.
* Interaction with the control plane (the internal management and callback endpoints) typically uses api keys
* Interaction with other data planes (the public transfer endpoint) uses the "ordinary" Dataspace token-based authentication mechamism

There are three types of called interfaces 
* Interaction with the control plane (internal) uses the control plane api key
* Interaction with the persistent storage layer (internal) of the embedded SparQL engine uses filesystem mounting and permissions
* Interaction with backend agents (internal) uses their individual security settings (typically given in the private data address of the assets)
* Interaction with other data planes (the public transfer endpoint) uses the "ordinary" Dataspace token-based authentication mechamism

## Building

You could invoke the following command to compile and test the EDC Agent extensions

```console
mvn -s ../../../settings.xml install
```

## Deployment & Usage

### Step 1: Dependency

Add the following dependency to your data-plane artifact pom:

```xml
        <dependency>
            <groupId>org.eclipse.tractusx.agents.edc</groupId>
            <artifactId>agent-plane-protocol</artifactId>
<<<<<<< HEAD
            <version>1.10.5-SNAPSHOT</version>
=======
            <version>1.10.15-SNAPSHOT</version>
>>>>>>> 41e036dd
        </dependency>
```

and the following repo to your repositories section

```xml
    <repository>
      <id>github</id>
      <name>Tractus-X KA-EDC Maven Repository on Github</name>
      <url>https://maven.pkg.github.com/eclipse-tractusx/knowledge-agents-edc</url>
    </repository> 
```

These examples are for maven-based projects, the gradle build settings are analoguous.

### Step 2: Configuration  

The following is a list of configuration properties (or environment variables) that you might set. The environment variables key is obtained by upper-casing the property name and replacing dots with underscores, e.g. 'cx.agent.asset.file' becomes 'CX_AGENT_ASSET_FILE'. When the property is marked as 'X' in the 'Required' column, the extension would not work when it is not set. When the property is marked as '(X)' it means that the extension would work, but with restrictions. When the property is marked as 'L' in the 'List' column, it accepts a comma-separated list of values. When the property is marked as '*' in the 'List' column, then this indicates that you may have multiple instances of the property (by replacing the <id> in the property name by a unique id).

For a list of environment variables to configure the behaviour of the data plane, we refer to [the Tractus-X EDC documentation](https://github.com/eclipse-tractusx/tractusx-edc).

See [this sample configuration file](resources/dataplane.properties)

| Property                                      | Required | Default/Example                                                                | Description                                                                                                                                                   | List |
|-----------------------------------------------|----------|--------------------------------------------------------------------------------|---------------------------------------------------------------------------------------------------------------------------------------------------------------|------|
| cx.agent.asset.default                        |          | urn:x-arq:DefaultGraph                                                         | IRI of the default graph (federated data catalogue)                                                                                                           |      | 
| cx.agent.asset.file                           |          | https://www.w3id.org/catenax/ontology,dataspace.ttl                            | Initial triples for the default graph (federated data catalogue)                                                                                              | L    | 
| cx.agent.accesspoint.name                     |          | api                                                                            | Matchmaking agent endpoint name (internal)                                                                                                                    |      | 
| cx.agent.controlplane.protocol                | (X)      | http://oem-control-plane:8182                                                  | Protocol Endpoint of the providing control plane (needed if you want to access local graphs/skills without absolute address)                                  |      | 
| cx.agent.controlplane.management              | X        | http://oem-control-plane2:8181/management                                      | Data Management Endpoint of the consuming control plane                                                                                                       |      | 
| cx.agent.controlplane.management.provider     | (X)      | http://oem-control-plane:8181/management                                       | Data Management Endpoint of the providing control plane (only if different from the consuming control plane)                                                  |      | 
| edc.participant.id                            | X        | BPNL00000DUMMY                                                                 | business partner number under which the consuming control plane operates                                                                                      |      | 
| edc.api.auth.code                             | (X)      | X-Api-Key                                                                      | Authentication Header for consuming control plane  (if any)                                                                                                   |      | 
| edc.api.auth.key                              | (X)      | ****                                                                           | Authentication Secret for consuming control plane (if any)                                                                                                    |      | 
| edc.dataplane.token.validation.endpoint       | X        | http://oem-control-plane2:9999/control/token / http://localhost:8082/api/validation/ | Token validation endpoint of single control plane or the address of the integrated switching validator in case of multiple control planes                     |      | 
| edc.dataplane.token.validation.endpoints.<id> | (X)      | http://oem-control-plane:9999/control/token                                    | Additional token validation endpoints to switch between (if multiple control planes)                                                                          | *    | 
| web.http.callback.port                        | X        | 8187                                                                           | Callback endpoint port                                                                                                                                        |      | 
| web.http.callback.path                        | X        | /callback                                                                      | Callback endpoint path prefix                                                                                                                                 |      | 
| cx.agent.callback                             | X        | http://oem-data-plane:8187/callback/endpoint-data-reference                    | Callback endpoint full address as seen from the consuming control plane                                                                                       |      | 
| cx.agent.skill.contract                       |          | cx.agent.skill.contract.default=Contract?partner=Skill                         | Id/IRI of the default contract put in the cx-common:publishedUnderContract property for new skills                                                            |      |
| cx.agent.dataspace.synchronization            |          | -1 / 60000                                                                     | If positive, number of seconds between each catalogue synchronization attempt                                                                                 |      | 
| cx.agent.service.allow                        |          | (http&#124;edc)s?://.*                                                         | Regular expression for determining which IRIs are allowed in SERVICE calls (on top level/federated data catalogue)                                            |      | 
| cx.agent.service.deny                         |          | ^$                                                                             | Regular expression for determining which IRIs are denied in SERVICE calls (on top level/federated data catalogue)                                             |      |                                                                                                                                                                       | 
| cx.agent.service.asset.allow                  |          | (http&#124;edc)s://.*                                                          | Regular expression for determining which IRIs are allowed in delegated SERVICE calls (if not overriden by the cx-common:allowServicePattern address property) |      | 
| cx.agent.service.asset.deny                   |          | ^$                                                                             | Regular expression for determining which IRIs are denied in delegated SERVICE calls (it not overridden by the cx-common:denyServicePattern address property)  |      |                                                                                                                                                                       | 
| cx.agent.dataspace.remotes                    |          | http://consumer-edc-control:8282,http://tiera-edc-control:8282                 | business partner control plane protocol urls to synchronize with                                                                                              | L    | 
| cx.agent.sparql.verbose                       |          | false                                                                          | Controls the verbosity of the SparQL Engine                                                                                                                   |      | 
| cx.agent.threadpool.size                      |          | 4                                                                              | Number of threads pooled for any concurrent batch calls and synchronisation actions                                                                           |      | 
| cx.agent.federation.batch.max                 |          | 9223372036854775807 / 8                                                        | Maximal number of tuples to send in one query                                                                                                                 |      | 
| cx.agent.negotiation.poll                     |          | 1000                                                                           | Number of milliseconds between negotiation status checks                                                                                                      |      | 
| cx.agent.negotiation.timeout                  |          | 30000                                                                          | Number of milliseconds after which a pending negotiation is regarded as stale                                                                                 |      | 
| cx.agent.connect.timeout                      |          |                                                                                | Number of milliseconds after which a connection attempt is regarded as stale                                                                                  |      | 
| cx.agent.read.timeout                         |          | 1080000                                                                        | Number of milliseconds after which a reading attempt is regarded as stale                                                                                     |      | 
| cx.agent.call.timeout                         |          |                                                                                | Number of milliseconds after which a complete call is regarded as stale                                                                                       |      | 
| cx.agent.write.timeout                        |          |                                                                                | Number of milliseconds after which a write attempt is regarded as stale                                                                                       |      | 
| cx.agent.edc.version                          |          | 0.5.1                                                                          | Version of the TX EDC that is used (in case that management/transfer API changes)                                                                             |      | 
<|MERGE_RESOLUTION|>--- conflicted
+++ resolved
@@ -63,11 +63,7 @@
         <dependency>
             <groupId>org.eclipse.tractusx.agents.edc</groupId>
             <artifactId>agent-plane-protocol</artifactId>
-<<<<<<< HEAD
-            <version>1.10.5-SNAPSHOT</version>
-=======
             <version>1.10.15-SNAPSHOT</version>
->>>>>>> 41e036dd
         </dependency>
 ```
 
