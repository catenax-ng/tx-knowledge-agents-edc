--- conflicted
+++ resolved
@@ -278,20 +278,8 @@
     public QueryIterator createExecution(OpService opOriginal, String serviceUrl, Set<String> boundVars, List<Binding> bindings, ExecutionContext execCxt) {
         Context context = execCxt.getContext();
 
-<<<<<<< HEAD
-        // check whether the service url is allowed (in the context, in the default)
-        Pattern allowPattern = context.get(ALLOW_SYMBOL, config.getServiceAllowPattern());
-        if (!allowPattern.matcher(serviceUrl).matches()) {
-            throw new QueryExecException(String.format("The service %s does not match the allowed pattern %s. Aborted execution.", serviceUrl, allowPattern.pattern()));
-        }
-
-        // check whether the service url is denied (in the context, in the default)
-        Pattern denyPattern = context.get(DENY_SYMBOL, config.getServiceDenyPattern());
-        if (denyPattern.matcher(serviceUrl).matches()) {
-            throw new QueryExecException(String.format("The service %s matches the denied pattern %s. Aborted execution.", serviceUrl, denyPattern.pattern()));
-=======
         // we have to only check outgoing URLs which have not already been checked
-        String targetUrl=context.get(DataspaceServiceExecutor.TARGET_URL_SYMBOL);
+        String targetUrl = context.get(DataspaceServiceExecutor.TARGET_URL_SYMBOL);
         if (!serviceURL.equalsIgnoreCase(targetUrl)) {
              // check whether the service url is allowed (in the context, in the default)
              Pattern allowPattern = context.get(ALLOW_SYMBOL, config.getServiceAllowPattern());
@@ -304,7 +292,6 @@
              if (denyPattern.matcher(serviceURL).matches()) {
                  throw new QueryExecException(String.format("The service %s matches the denied pattern %s. Aborted execution.", serviceURL, denyPattern.pattern()));
              }
->>>>>>> 45c204dc
         }
 
         boolean silent = opOriginal.getSilent();
