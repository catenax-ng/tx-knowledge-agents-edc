// Copyright (c) 2022,2023 Contributors to the Eclipse Foundation
//
// See the NOTICE file(s) distributed with this work for additional
// information regarding copyright ownership.
//
// This program and the accompanying materials are made available under the
// terms of the Apache License, Version 2.0 which is available at
// https://www.apache.org/licenses/LICENSE-2.0.
//
// Unless required by applicable law or agreed to in writing, software
// distributed under the License is distributed on an "AS IS" BASIS, WITHOUT
// WARRANTIES OR CONDITIONS OF ANY KIND, either express or implied. See the
// License for the specific language governing permissions and limitations
// under the License.
//
// SPDX-License-Identifier: Apache-2.0
package org.eclipse.tractusx.agents.edc.sparql;

import com.fasterxml.jackson.core.JsonProcessingException;
import com.fasterxml.jackson.databind.ObjectMapper;
import jakarta.servlet.http.HttpServletRequest;
import jakarta.servlet.http.HttpServletResponse;
import jakarta.ws.rs.BadRequestException;
import jakarta.ws.rs.InternalServerErrorException;
import okhttp3.Request;
import okhttp3.Response;
import org.apache.http.HttpStatus;
import org.apache.jena.atlas.lib.Pair;
import org.apache.jena.fuseki.Fuseki;
import org.apache.jena.fuseki.server.DataAccessPointRegistry;
import org.apache.jena.fuseki.server.OperationRegistry;
import org.apache.jena.fuseki.servlets.ActionErrorException;
import org.apache.jena.fuseki.servlets.HttpAction;
import org.apache.jena.fuseki.servlets.SPARQL_QueryGeneral;
import org.apache.jena.query.Query;
import org.apache.jena.query.QueryExecException;
import org.apache.jena.sparql.ARQConstants;
import org.apache.jena.sparql.algebra.optimize.RewriteFactory;
import org.apache.jena.sparql.core.DatasetGraph;
import org.apache.jena.sparql.engine.http.QueryExceptionHTTP;
import org.apache.jena.sparql.service.ServiceExecutorRegistry;
import org.eclipse.edc.spi.monitor.Monitor;
import org.eclipse.edc.spi.types.TypeManager;
import org.eclipse.tractusx.agents.edc.AgentConfig;
import org.eclipse.tractusx.agents.edc.MonitorWrapper;
import org.eclipse.tractusx.agents.edc.Tuple;
import org.eclipse.tractusx.agents.edc.TupleSet;
import org.eclipse.tractusx.agents.edc.http.AgentHttpAction;
import org.eclipse.tractusx.agents.edc.http.HttpServletContextAdapter;
import org.eclipse.tractusx.agents.edc.http.HttpServletRequestAdapter;
import org.eclipse.tractusx.agents.edc.http.HttpServletResponseAdapter;
import org.eclipse.tractusx.agents.edc.http.HttpUtils;
import org.eclipse.tractusx.agents.edc.http.JakartaAdapter;
import org.eclipse.tractusx.agents.edc.http.transfer.AgentSourceHttpParamsDecorator;
import org.eclipse.tractusx.agents.edc.rdf.RdfStore;

import java.util.Arrays;
import java.util.Collection;
import java.util.List;
import java.util.Map;
import java.util.Optional;
import java.util.regex.Matcher;
import java.util.regex.Pattern;

/**
 * dedicated SparQL query processor which is skill-enabled and open for edc-based services:
 * Execute predefined queries and parameterize the queries with an additional layer
 * of URL parameterization.
 */
public class SparqlQueryProcessor extends SPARQL_QueryGeneral.SPARQL_QueryProc {

    /**
     * other services
     */
    protected final Monitor monitor;
    protected final ServiceExecutorRegistry registry;
    protected final AgentConfig config;
    protected final ObjectMapper objectMapper;

    /**
     * state
     */
    protected final OperationRegistry operationRegistry = OperationRegistry.createEmpty();
    protected final DataAccessPointRegistry dataAccessPointRegistry = new DataAccessPointRegistry();
    protected final RewriteFactory optimizerFactory = new OptimizerFactory();

    // map EDC monitor to SLF4J (better than the builtin MonitorProvider)
    private final MonitorWrapper monitorWrapper;
    // some state to set when interacting with Fuseki
    protected final RdfStore rdfStore;
    private long count = -1;

    public static final String UNSET_BASE = "http://server/unset-base/";

    /**
     * create a new sparql processor
     *
     * @param registry service execution registry
     * @param monitor  EDC logging
     */
    public SparqlQueryProcessor(ServiceExecutorRegistry registry, Monitor monitor, AgentConfig config, RdfStore rdfStore, TypeManager typeManager) {
        this.monitor = monitor;
        this.registry = registry;
        this.config = config;
        this.monitorWrapper = new MonitorWrapper(getClass().getName(), monitor);
        this.rdfStore = rdfStore;
        this.objectMapper = typeManager.getMapper();
        dataAccessPointRegistry.register(rdfStore.getDataAccessPoint());
    }

    /**
     * access
     *
     * @return the operation registry
     */
    public OperationRegistry getOperationRegistry() {
        return operationRegistry;
    }

    /**
     * access
     *
     * @return the data access point registry
     */
    public DataAccessPointRegistry getDataAccessPointRegistry() {
        return dataAccessPointRegistry;
    }

    /**
     * wraps a response to a previous servlet API
     *
     * @param jakartaResponse new servlet object
     * @return wrapped/adapted response
     */
    public javax.servlet.http.HttpServletResponse getJavaxResponse(HttpServletResponse jakartaResponse) {
        return JakartaAdapter.javaxify(jakartaResponse, javax.servlet.http.HttpServletResponse.class, monitor);
    }

    /**
     * wraps a request to a previous servlet API
     *
     * @param jakartaRequest new servlet object
     * @return wrapped/adapted request
     */
    public javax.servlet.http.HttpServletRequest getJavaxRequest(HttpServletRequest jakartaRequest) {
        return JakartaAdapter.javaxify(jakartaRequest, javax.servlet.http.HttpServletRequest.class, monitor);
    }

    /**
     * execute sparql based on the given request and response
     *
     * @param request  jakarta request
     * @param response jakarta response
     * @param skill    skill ref
     * @param graph    graph ref
     */
    public void execute(HttpServletRequest request, HttpServletResponse response, String skill, String graph) {
        request.getServletContext().setAttribute(Fuseki.attrVerbose, config.isSparqlVerbose());
        request.getServletContext().setAttribute(Fuseki.attrOperationRegistry, operationRegistry);
        request.getServletContext().setAttribute(Fuseki.attrNameRegistry, dataAccessPointRegistry);
        AgentHttpAction action = new AgentHttpAction(++count, monitorWrapper, getJavaxRequest(request), getJavaxResponse(response), skill, graph);
        // Should we check whether this already has been done? the context should be quite static
        action.setRequest(rdfStore.getDataAccessPoint(), rdfStore.getDataService());
        ServiceExecutorRegistry.set(action.getContext(), registry);
        action.getContext().set(ARQConstants.sysOptimizerFactory, optimizerFactory);
        List<CatenaxWarning> previous = CatenaxWarning.getWarnings(action.getContext());
        CatenaxWarning.setWarnings(action.getContext(), null);
        try {
            executeAction(action);
            List<CatenaxWarning> newWarnings = CatenaxWarning.getWarnings(action.getContext());
            if (newWarnings != null) {
                response.addHeader("cx_warnings", objectMapper.writeValueAsString(newWarnings));
                response.addHeader("Access-Control-Expose-Headers", "cx_warnings, content-length, content-type");
                if (response.getStatus() == 200) {
                    response.setStatus(203);
                }
            }
        } catch (ActionErrorException e) {
            throw new BadRequestException(e.getMessage(), e.getCause());
        } catch (QueryExecException | JsonProcessingException e) {
            throw new InternalServerErrorException(e.getMessage(), e.getCause());
        } finally {
            CatenaxWarning.setWarnings(action.getContext(), previous);
        }
    }

    /**
     * execute the given action. Circumvents
     * too strict SPARQL requirements in favor
     * to KA-MATCH semantics.
     *
     * @param action a jena http action
     */
    protected void executeAction(AgentHttpAction action) {
        if (action.getRequestMethod().equals("GET")) {
            this.executeWithParameter(action);
        } else {
            this.executeBody(action);
        }
    }

    /**
     * execute sparql based on the given internal okhttp request and response
     *
     * @param request          ok request
     * @param skill            skill ref
     * @param graph            graph ref
     * @param targetProperties a set of address properties of the asset to invoke
     * @return simulated ok response
     */
<<<<<<< HEAD
    public Response execute(Request request, String skill, String graph, Map<String, String> targetProperties) {
=======
    public Response execute(Request request, String skill, String graph, Map<String,Object> targetProperties) {
>>>>>>> 5a973cb3

        // wrap jakarta into java.servlet
        HttpServletContextAdapter contextAdapter = new HttpServletContextAdapter(request);
        HttpServletRequestAdapter requestAdapter = new HttpServletRequestAdapter(request, contextAdapter);
        HttpServletResponseAdapter responseAdapter = new HttpServletResponseAdapter(request);
        contextAdapter.setAttribute(Fuseki.attrVerbose, config.isSparqlVerbose());
        contextAdapter.setAttribute(Fuseki.attrOperationRegistry, operationRegistry);
        contextAdapter.setAttribute(Fuseki.attrNameRegistry, dataAccessPointRegistry);

        // build and populate a SPARQL action from the wrappers
        AgentHttpAction action = new AgentHttpAction(++count, monitorWrapper, requestAdapter, responseAdapter, skill, graph);
        action.setRequest(rdfStore.getDataAccessPoint(), rdfStore.getDataService());
<<<<<<< HEAD
        ServiceExecutorRegistry.set(action.getContext(), registry);
        action.getContext().set(DataspaceServiceExecutor.TARGET_URL_SYMBOL, request.header(DataspaceServiceExecutor.TARGET_URL_SYMBOL.getSymbol()));
        action.getContext().set(DataspaceServiceExecutor.AUTH_KEY_SYMBOL, targetProperties.getOrDefault(DataspaceServiceExecutor.AUTH_KEY_SYMBOL.getSymbol(), null));
        action.getContext().set(DataspaceServiceExecutor.AUTH_CODE_SYMBOL, targetProperties.getOrDefault(DataspaceServiceExecutor.AUTH_CODE_SYMBOL.getSymbol(), null));
        action.getContext().set(ARQConstants.sysOptimizerFactory, optimizerFactory);
        if (targetProperties.containsKey(DataspaceServiceExecutor.ALLOW_SYMBOL.getSymbol())) {
            action.getContext().set(DataspaceServiceExecutor.ALLOW_SYMBOL, Pattern.compile(targetProperties.get(DataspaceServiceExecutor.ALLOW_SYMBOL.getSymbol())));
=======
        ServiceExecutorRegistry.set(action.getContext(),registry);
        action.getContext().set(DataspaceServiceExecutor.TARGET_URL_SYMBOL,request.header(DataspaceServiceExecutor.TARGET_URL_SYMBOL.getSymbol()));
        action.getContext().set(DataspaceServiceExecutor.AUTH_KEY_SYMBOL,targetProperties.getOrDefault(DataspaceServiceExecutor.AUTH_KEY_SYMBOL.getSymbol(),null));
        action.getContext().set(DataspaceServiceExecutor.AUTH_CODE_SYMBOL,targetProperties.getOrDefault(DataspaceServiceExecutor.AUTH_CODE_SYMBOL.getSymbol(),null));
        action.getContext().set(ARQConstants.sysOptimizerFactory,optimizerFactory);
        if(targetProperties.containsKey(DataspaceServiceExecutor.ALLOW_SYMBOL.getSymbol())) {
            action.getContext().set(DataspaceServiceExecutor.ALLOW_SYMBOL,
                    Pattern.compile(String.valueOf(targetProperties.get(DataspaceServiceExecutor.ALLOW_SYMBOL.getSymbol()))));
>>>>>>> 5a973cb3
        } else {
            action.getContext().set(DataspaceServiceExecutor.ALLOW_SYMBOL, config.getServiceAssetAllowPattern());
        }
<<<<<<< HEAD
        if (targetProperties.containsKey(DataspaceServiceExecutor.DENY_SYMBOL.getSymbol())) {
            action.getContext().set(DataspaceServiceExecutor.DENY_SYMBOL, Pattern.compile(targetProperties.get(DataspaceServiceExecutor.DENY_SYMBOL.getSymbol())));
=======
        if(targetProperties.containsKey(DataspaceServiceExecutor.DENY_SYMBOL.getSymbol())) {
            action.getContext().set(DataspaceServiceExecutor.DENY_SYMBOL,
                    Pattern.compile(String.valueOf(targetProperties.get(DataspaceServiceExecutor.DENY_SYMBOL.getSymbol()))));
>>>>>>> 5a973cb3
        } else {
            action.getContext().set(DataspaceServiceExecutor.DENY_SYMBOL, config.getServiceAssetDenyPattern());
        }
        if (graph != null) {
            action.getContext().set(DataspaceServiceExecutor.ASSET_SYMBOL, graph);
        }
        List<CatenaxWarning> previous = CatenaxWarning.getWarnings(action.getContext());
        CatenaxWarning.setWarnings(action.getContext(), null);

        // and finally execute the SPARQL action
        try {
            executeAction(action);
            List<CatenaxWarning> newWarnings = CatenaxWarning.getWarnings(action.getContext());
            if (newWarnings != null) {
                responseAdapter.addHeader("cx_warnings", objectMapper.writeValueAsString(newWarnings));
                responseAdapter.addHeader("Access-Control-Expose-Headers", "cx_warnings, content-length, content-type");
            }
            if (responseAdapter.getStatus() == 200) {
                responseAdapter.setStatus(203);
            }
        } catch (ActionErrorException e) {
            responseAdapter.setStatus(HttpStatus.SC_BAD_REQUEST, e.getMessage());
        } catch (QueryExecException | JsonProcessingException | QueryExceptionHTTP e) {
            responseAdapter.setStatus(HttpStatus.SC_INTERNAL_SERVER_ERROR, e.getMessage());
        } finally {
            CatenaxWarning.setWarnings(action.getContext(), previous);
        }
        return responseAdapter.toResponse();
    }

    /**
     * execute GET-style with possibility of asset=local skill
     *
     * @param action typically a GET request
     */
    @Override
    protected void executeWithParameter(HttpAction action) {
        String queryString = ((AgentHttpAction) action).getSkill();
        if (queryString == null) {
            super.executeWithParameter(action);
        } else {
            execute(queryString, action);
        }
    }

    /**
     * execute POST-style with possiblity of asset=local skill
     *
     * @param action typically a POST request
     */
    @Override
    protected void executeBody(HttpAction action) {
        String queryString = ((AgentHttpAction) action).getSkill();
        if (queryString == null) {
            super.executeBody(action);
        } else {
            execute(queryString, action);
        }
    }

    /**
     * general (URL-parameterized) query execution
     *
     * @param queryString the resolved query
     * @param action      the http action containing the parameters
     *                    TODO error handling
     */
    @Override
    protected void execute(String queryString, HttpAction action) {
        // make sure the query param is decoded (which Fuseki sometimes forgets)
        queryString = HttpUtils.urlDecodeParameter(queryString);
        // support for the special www-forms form
        if (action.getRequestContentType() != null && action.getRequestContentType().contains("application/x-www-form-urlencoded")) {
            Map<String, List<String>> parts = AgentSourceHttpParamsDecorator.parseParams(queryString);
            Optional<String> query = parts.getOrDefault("query", List.of()).stream().findFirst();
            if (query.isEmpty()) {
                action.getResponse().setStatus(HttpStatus.SC_BAD_REQUEST);
                return;
            } else {
                queryString = HttpUtils.urlDecodeParameter(query.get());
            }
        }
        TupleSet ts = ((AgentHttpAction) action).getInputBindings();
        Pattern tuplePattern = Pattern.compile("\\([^()]*\\)");
        Pattern variablePattern = Pattern.compile("@(?<name>[a-zA-Z0-9]+)");
        Matcher tupleMatcher = tuplePattern.matcher(queryString);
        StringBuilder replaceQuery = new StringBuilder();
        int lastStart = 0;
        while (tupleMatcher.find()) {
            replaceQuery.append(queryString.substring(lastStart, tupleMatcher.start()));
            String otuple = tupleMatcher.group(0);
            Matcher variableMatcher = variablePattern.matcher(otuple);
            List<String> variables = new java.util.ArrayList<>();
            while (variableMatcher.find()) {
                variables.add(variableMatcher.group("name"));
            }
            if (variables.size() > 0) {
                try {
                    boolean isFirst = true;
                    Collection<Tuple> tuples = ts.getTuples(variables.toArray(new String[0]));
                    for (Tuple rtuple : tuples) {
                        if (isFirst) {
                            isFirst = false;
                        } else {
                            replaceQuery.append(" ");
                        }
                        String newTuple = otuple;
                        for (String key : rtuple.getVariables()) {
                            newTuple = newTuple.replace("@" + key, rtuple.get(key));
                        }
                        replaceQuery.append(newTuple);
                    }
                } catch (Exception e) {
                    System.err.println(e.getMessage());
                    action.getResponse().setStatus(HttpStatus.SC_BAD_REQUEST);
                    return;
                }
            } else {
                replaceQuery.append(otuple);
            }
            lastStart = tupleMatcher.end();
        }
        replaceQuery.append(queryString.substring(lastStart));

        queryString = replaceQuery.toString();
        Matcher variableMatcher = variablePattern.matcher(queryString);
        List<String> variables = new java.util.ArrayList<>();
        while (variableMatcher.find()) {
            variables.add(variableMatcher.group("name"));
        }
        try {
            Collection<Tuple> tuples = ts.getTuples(variables.toArray(new String[0]));
            if (tuples.size() == 0 && variables.size() > 0) {
                throw new BadRequestException(String.format("Error: Got variables %s on top-level but no bindings.", Arrays.toString(variables.toArray())));
            } else if (tuples.size() > 1) {
                System.err.println(String.format("Warning: Got %s tuples for top-level bindings of variables %s. Using only the first one.", tuples.size(), Arrays.toString(variables.toArray())));
            }
            if (tuples.size() > 0) {
                Tuple rtuple = tuples.iterator().next();
                for (String key : rtuple.getVariables()) {
                    queryString = queryString.replace("@" + key, rtuple.get(key));
                }
            }
        } catch (Exception e) {
            throw new BadRequestException(String.format("Error: Could not bind variables"), e);
        }
        if (action.getContext().isDefined(DataspaceServiceExecutor.ASSET_SYMBOL)) {
            String targetUrl = action.getContext().get(DataspaceServiceExecutor.TARGET_URL_SYMBOL);
            String asset = action.getContext().get(DataspaceServiceExecutor.ASSET_SYMBOL);
            asset = asset.replace("?", "\\?");
            String graphPattern = String.format("GRAPH\\s*\\<?(%s)?%s\\>?", UNSET_BASE, asset);
            Matcher graphMatcher = Pattern.compile(graphPattern).matcher(queryString);
            replaceQuery = new StringBuilder();
            lastStart = 0;
            while (graphMatcher.find()) {
                replaceQuery.append(queryString.substring(lastStart, graphMatcher.start() - 1));
                replaceQuery.append(String.format("SERVICE <%s>", targetUrl));
                lastStart = graphMatcher.end();
            }
            replaceQuery.append(queryString.substring(lastStart));
            queryString = replaceQuery.toString();
        }
        super.execute(queryString, action);
    }

    /**
     * deal with predefined assets=local graphs
     */
    @Override
    protected Pair<DatasetGraph, Query> decideDataset(HttpAction action, Query query, String queryStringLog) {
        // These will have been taken care of by the "getDatasetDescription"
        if (query.hasDatasetDescription()) {
            // Don't modify input.
            query = query.cloneQuery();
            query.getNamedGraphURIs().clear();
            query.getGraphURIs().clear();
        }
        return Pair.create(rdfStore.getDataSet(), query);
    }
}<|MERGE_RESOLUTION|>--- conflicted
+++ resolved
@@ -208,11 +208,7 @@
      * @param targetProperties a set of address properties of the asset to invoke
      * @return simulated ok response
      */
-<<<<<<< HEAD
-    public Response execute(Request request, String skill, String graph, Map<String, String> targetProperties) {
-=======
-    public Response execute(Request request, String skill, String graph, Map<String,Object> targetProperties) {
->>>>>>> 5a973cb3
+    public Response execute(Request request, String skill, String graph, Map<String, Object> targetProperties) {
 
         // wrap jakarta into java.servlet
         HttpServletContextAdapter contextAdapter = new HttpServletContextAdapter(request);
@@ -225,35 +221,20 @@
         // build and populate a SPARQL action from the wrappers
         AgentHttpAction action = new AgentHttpAction(++count, monitorWrapper, requestAdapter, responseAdapter, skill, graph);
         action.setRequest(rdfStore.getDataAccessPoint(), rdfStore.getDataService());
-<<<<<<< HEAD
         ServiceExecutorRegistry.set(action.getContext(), registry);
         action.getContext().set(DataspaceServiceExecutor.TARGET_URL_SYMBOL, request.header(DataspaceServiceExecutor.TARGET_URL_SYMBOL.getSymbol()));
         action.getContext().set(DataspaceServiceExecutor.AUTH_KEY_SYMBOL, targetProperties.getOrDefault(DataspaceServiceExecutor.AUTH_KEY_SYMBOL.getSymbol(), null));
         action.getContext().set(DataspaceServiceExecutor.AUTH_CODE_SYMBOL, targetProperties.getOrDefault(DataspaceServiceExecutor.AUTH_CODE_SYMBOL.getSymbol(), null));
         action.getContext().set(ARQConstants.sysOptimizerFactory, optimizerFactory);
         if (targetProperties.containsKey(DataspaceServiceExecutor.ALLOW_SYMBOL.getSymbol())) {
-            action.getContext().set(DataspaceServiceExecutor.ALLOW_SYMBOL, Pattern.compile(targetProperties.get(DataspaceServiceExecutor.ALLOW_SYMBOL.getSymbol())));
-=======
-        ServiceExecutorRegistry.set(action.getContext(),registry);
-        action.getContext().set(DataspaceServiceExecutor.TARGET_URL_SYMBOL,request.header(DataspaceServiceExecutor.TARGET_URL_SYMBOL.getSymbol()));
-        action.getContext().set(DataspaceServiceExecutor.AUTH_KEY_SYMBOL,targetProperties.getOrDefault(DataspaceServiceExecutor.AUTH_KEY_SYMBOL.getSymbol(),null));
-        action.getContext().set(DataspaceServiceExecutor.AUTH_CODE_SYMBOL,targetProperties.getOrDefault(DataspaceServiceExecutor.AUTH_CODE_SYMBOL.getSymbol(),null));
-        action.getContext().set(ARQConstants.sysOptimizerFactory,optimizerFactory);
-        if(targetProperties.containsKey(DataspaceServiceExecutor.ALLOW_SYMBOL.getSymbol())) {
             action.getContext().set(DataspaceServiceExecutor.ALLOW_SYMBOL,
                     Pattern.compile(String.valueOf(targetProperties.get(DataspaceServiceExecutor.ALLOW_SYMBOL.getSymbol()))));
->>>>>>> 5a973cb3
         } else {
             action.getContext().set(DataspaceServiceExecutor.ALLOW_SYMBOL, config.getServiceAssetAllowPattern());
         }
-<<<<<<< HEAD
         if (targetProperties.containsKey(DataspaceServiceExecutor.DENY_SYMBOL.getSymbol())) {
-            action.getContext().set(DataspaceServiceExecutor.DENY_SYMBOL, Pattern.compile(targetProperties.get(DataspaceServiceExecutor.DENY_SYMBOL.getSymbol())));
-=======
-        if(targetProperties.containsKey(DataspaceServiceExecutor.DENY_SYMBOL.getSymbol())) {
             action.getContext().set(DataspaceServiceExecutor.DENY_SYMBOL,
                     Pattern.compile(String.valueOf(targetProperties.get(DataspaceServiceExecutor.DENY_SYMBOL.getSymbol()))));
->>>>>>> 5a973cb3
         } else {
             action.getContext().set(DataspaceServiceExecutor.DENY_SYMBOL, config.getServiceAssetDenyPattern());
         }
