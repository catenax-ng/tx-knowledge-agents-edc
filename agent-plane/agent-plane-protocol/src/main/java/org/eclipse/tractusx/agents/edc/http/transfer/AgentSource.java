--- conflicted
+++ resolved
@@ -86,15 +86,6 @@
     @NotNull
     protected StreamResult<Stream<Part>> openMatchmaking() {
         // Agent call, we translate from KA-MATCH to KA-TRANSFER
-<<<<<<< HEAD
-        String skill=null;
-        String graph=null;
-        String asset= String.valueOf(request.getSourceDataAddress().getProperties().get(AgentSourceHttpParamsDecorator.ASSET_PROP_ID));
-        if(asset!=null && asset.length() > 0) {
-            Matcher graphMatcher= AgentExtension.GRAPH_PATTERN.matcher(asset);
-            if(graphMatcher.matches()) {
-                graph=asset;
-=======
         String skill = null;
         String graph = null;
         String asset = String.valueOf(request.getSourceDataAddress().getProperties().get(AgentSourceHttpParamsDecorator.ASSET_PROP_ID));
@@ -102,7 +93,6 @@
             Matcher graphMatcher = AgentExtension.GRAPH_PATTERN.matcher(asset);
             if (graphMatcher.matches()) {
                 graph = asset;
->>>>>>> e8354200
             }
             Matcher skillMatcher = SkillStore.matchSkill(asset);
             if (skillMatcher.matches()) {
