// Copyright (c) 2022,2023 Contributors to the Eclipse Foundation
//
// See the NOTICE file(s) distributed with this work for additional
// information regarding copyright ownership.
//
// This program and the accompanying materials are made available under the
// terms of the Apache License, Version 2.0 which is available at
// https://www.apache.org/licenses/LICENSE-2.0.
//
// Unless required by applicable law or agreed to in writing, software
// distributed under the License is distributed on an "AS IS" BASIS, WITHOUT
// WARRANTIES OR CONDITIONS OF ANY KIND, either express or implied. See the
// License for the specific language governing permissions and limitations
// under the License.
//
// SPDX-License-Identifier: Apache-2.0
package org.eclipse.tractusx.agents.edc.sparql;

import com.fasterxml.jackson.core.JsonProcessingException;
import com.fasterxml.jackson.databind.ObjectMapper;
import jakarta.servlet.http.HttpServletRequest;
import jakarta.servlet.http.HttpServletResponse;
import jakarta.ws.rs.BadRequestException;
import jakarta.ws.rs.InternalServerErrorException;
import okhttp3.Request;
import okhttp3.Response;
import org.apache.http.HttpStatus;
import org.apache.jena.atlas.lib.Pair;
import org.apache.jena.fuseki.Fuseki;
import org.apache.jena.fuseki.server.DataAccessPointRegistry;
import org.apache.jena.fuseki.server.OperationRegistry;
import org.apache.jena.fuseki.servlets.ActionErrorException;
import org.apache.jena.fuseki.servlets.HttpAction;
import org.apache.jena.fuseki.servlets.SPARQL_QueryGeneral;
import org.apache.jena.query.Query;
import org.apache.jena.query.QueryExecException;
import org.apache.jena.sparql.ARQConstants;
import org.apache.jena.sparql.algebra.optimize.RewriteFactory;
import org.apache.jena.sparql.core.DatasetGraph;
import org.apache.jena.sparql.engine.http.QueryExceptionHTTP;
import org.apache.jena.sparql.service.ServiceExecutorRegistry;
import org.eclipse.edc.spi.monitor.Monitor;
import org.eclipse.edc.spi.types.TypeManager;
import org.eclipse.tractusx.agents.edc.AgentConfig;
import org.eclipse.tractusx.agents.edc.MonitorWrapper;
import org.eclipse.tractusx.agents.edc.Tuple;
import org.eclipse.tractusx.agents.edc.TupleSet;
import org.eclipse.tractusx.agents.edc.http.AgentHttpAction;
import org.eclipse.tractusx.agents.edc.http.HttpServletContextAdapter;
import org.eclipse.tractusx.agents.edc.http.HttpServletRequestAdapter;
import org.eclipse.tractusx.agents.edc.http.HttpServletResponseAdapter;
import org.eclipse.tractusx.agents.edc.http.HttpUtils;
import org.eclipse.tractusx.agents.edc.http.JakartaAdapter;
import org.eclipse.tractusx.agents.edc.http.transfer.AgentSourceHttpParamsDecorator;
import org.eclipse.tractusx.agents.edc.rdf.RdfStore;

import java.util.Arrays;
import java.util.Collection;
import java.util.List;
import java.util.Map;
import java.util.Optional;
import java.util.regex.Matcher;
import java.util.regex.Pattern;

/**
 * dedicated SparQL query processor which is skill-enabled and open for edc-based services:
 * Execute predefined queries and parameterize the queries with an additional layer
 * of URL parameterization.
 */
public class SparqlQueryProcessor extends SPARQL_QueryGeneral.SPARQL_QueryProc {

    /**
     * other services
     */
    protected final Monitor monitor;
    protected final ServiceExecutorRegistry registry;
    protected final AgentConfig config;
    protected final ObjectMapper objectMapper;

    /**
     * state
     */
    protected final OperationRegistry operationRegistry = OperationRegistry.createEmpty();
    protected final DataAccessPointRegistry dataAccessPointRegistry = new DataAccessPointRegistry();
    protected final RewriteFactory optimizerFactory = new OptimizerFactory();

    // map EDC monitor to SLF4J (better than the builtin MonitorProvider)
    private final MonitorWrapper monitorWrapper;
    // some state to set when interacting with Fuseki
    protected final RdfStore rdfStore;
    private long count = -1;

    public static final String UNSET_BASE = "http://server/unset-base/";

    /**
     * create a new sparql processor
     *
     * @param registry service execution registry
     * @param monitor  EDC logging
     */
    public SparqlQueryProcessor(ServiceExecutorRegistry registry, Monitor monitor, AgentConfig config, RdfStore rdfStore, TypeManager typeManager) {
        this.monitor = monitor;
        this.registry = registry;
        this.config = config;
        this.monitorWrapper = new MonitorWrapper(getClass().getName(), monitor);
        this.rdfStore = rdfStore;
        this.objectMapper = typeManager.getMapper();
        dataAccessPointRegistry.register(rdfStore.getDataAccessPoint());
    }

    /**
     * access
     *
     * @return the operation registry
     */
    public OperationRegistry getOperationRegistry() {
        return operationRegistry;
    }

    /**
     * access
     *
     * @return the data access point registry
     */
    public DataAccessPointRegistry getDataAccessPointRegistry() {
        return dataAccessPointRegistry;
    }

    /**
     * wraps a response to a previous servlet API
     *
     * @param jakartaResponse new servlet object
     * @return wrapped/adapted response
     */
    public javax.servlet.http.HttpServletResponse getJavaxResponse(HttpServletResponse jakartaResponse) {
        return JakartaAdapter.javaxify(jakartaResponse, javax.servlet.http.HttpServletResponse.class, monitor);
    }

    /**
     * wraps a request to a previous servlet API
     *
     * @param jakartaRequest new servlet object
     * @return wrapped/adapted request
     */
    public javax.servlet.http.HttpServletRequest getJavaxRequest(HttpServletRequest jakartaRequest) {
        return JakartaAdapter.javaxify(jakartaRequest, javax.servlet.http.HttpServletRequest.class, monitor);
    }

    /**
     * execute sparql based on the given request and response
     *
     * @param request  jakarta request
     * @param response jakarta response
     * @param skill    skill ref
     * @param graph    graph ref
     */
    public void execute(HttpServletRequest request, HttpServletResponse response, String skill, String graph) {
        request.getServletContext().setAttribute(Fuseki.attrVerbose, config.isSparqlVerbose());
        request.getServletContext().setAttribute(Fuseki.attrOperationRegistry, operationRegistry);
        request.getServletContext().setAttribute(Fuseki.attrNameRegistry, dataAccessPointRegistry);
        AgentHttpAction action = new AgentHttpAction(++count, monitorWrapper, getJavaxRequest(request), getJavaxResponse(response), skill, graph);
        // Should we check whether this already has been done? the context should be quite static
        action.setRequest(rdfStore.getDataAccessPoint(), rdfStore.getDataService());
        ServiceExecutorRegistry.set(action.getContext(), registry);
        action.getContext().set(ARQConstants.sysOptimizerFactory, optimizerFactory);
        List<CatenaxWarning> previous = CatenaxWarning.getWarnings(action.getContext());
        CatenaxWarning.setWarnings(action.getContext(), null);
        try {
            executeAction(action);
            List<CatenaxWarning> newWarnings = CatenaxWarning.getWarnings(action.getContext());
            if (newWarnings != null) {
                response.addHeader("cx_warnings", objectMapper.writeValueAsString(newWarnings));
                response.addHeader("Access-Control-Expose-Headers", "cx_warnings, content-length, content-type");
                if (response.getStatus() == 200) {
                    response.setStatus(203);
                }
            }
        } catch (ActionErrorException e) {
            throw new BadRequestException(e.getMessage(), e.getCause());
        } catch (QueryExecException | JsonProcessingException e) {
            throw new InternalServerErrorException(e.getMessage(), e.getCause());
        } finally {
            CatenaxWarning.setWarnings(action.getContext(), previous);
        }
    }

    /**
     * execute the given action. Circumvents
     * too strict SPARQL requirements in favor
     * to KA-MATCH semantics.
     *
     * @param action a jena http action
     */
    protected void executeAction(AgentHttpAction action) {
        if (action.getRequestMethod().equals("GET")) {
            this.executeWithParameter(action);
        } else {
            this.executeBody(action);
        }
    }

    /**
     * execute sparql based on the given internal okhttp request and response
     *
     * @param request          ok request
     * @param skill            skill ref
     * @param graph            graph ref
     * @param targetProperties a set of address properties of the asset to invoke
     * @return simulated ok response
     */
<<<<<<< HEAD
    public Response execute(Request request, String skill, String graph, Map<String,Object> targetProperties) {
=======
    public Response execute(Request request, String skill, String graph, Map<String, Object> targetProperties) {
>>>>>>> e8354200

        // wrap jakarta into java.servlet
        HttpServletContextAdapter contextAdapter = new HttpServletContextAdapter(request);
        HttpServletRequestAdapter requestAdapter = new HttpServletRequestAdapter(request, contextAdapter);
        HttpServletResponseAdapter responseAdapter = new HttpServletResponseAdapter(request);
        contextAdapter.setAttribute(Fuseki.attrVerbose, config.isSparqlVerbose());
        contextAdapter.setAttribute(Fuseki.attrOperationRegistry, operationRegistry);
        contextAdapter.setAttribute(Fuseki.attrNameRegistry, dataAccessPointRegistry);

        // build and populate a SPARQL action from the wrappers
        AgentHttpAction action = new AgentHttpAction(++count, monitorWrapper, requestAdapter, responseAdapter, skill, graph);
        action.setRequest(rdfStore.getDataAccessPoint(), rdfStore.getDataService());
<<<<<<< HEAD
        ServiceExecutorRegistry.set(action.getContext(),registry);
        action.getContext().set(DataspaceServiceExecutor.TARGET_URL_SYMBOL,request.header(DataspaceServiceExecutor.TARGET_URL_SYMBOL.getSymbol()));
        action.getContext().set(DataspaceServiceExecutor.AUTH_KEY_SYMBOL,targetProperties.getOrDefault(DataspaceServiceExecutor.AUTH_KEY_SYMBOL.getSymbol(),null));
        action.getContext().set(DataspaceServiceExecutor.AUTH_CODE_SYMBOL,targetProperties.getOrDefault(DataspaceServiceExecutor.AUTH_CODE_SYMBOL.getSymbol(),null));
        action.getContext().set(ARQConstants.sysOptimizerFactory,optimizerFactory);
        if(targetProperties.containsKey(DataspaceServiceExecutor.ALLOW_SYMBOL.getSymbol())) {
=======
        ServiceExecutorRegistry.set(action.getContext(), registry);
        action.getContext().set(DataspaceServiceExecutor.TARGET_URL_SYMBOL, request.header(DataspaceServiceExecutor.TARGET_URL_SYMBOL.getSymbol()));
        action.getContext().set(DataspaceServiceExecutor.AUTH_KEY_SYMBOL, targetProperties.getOrDefault(DataspaceServiceExecutor.AUTH_KEY_SYMBOL.getSymbol(), null));
        action.getContext().set(DataspaceServiceExecutor.AUTH_CODE_SYMBOL, targetProperties.getOrDefault(DataspaceServiceExecutor.AUTH_CODE_SYMBOL.getSymbol(), null));
        action.getContext().set(ARQConstants.sysOptimizerFactory, optimizerFactory);
        if (targetProperties.containsKey(DataspaceServiceExecutor.ALLOW_SYMBOL.getSymbol())) {
>>>>>>> e8354200
            action.getContext().set(DataspaceServiceExecutor.ALLOW_SYMBOL,
                    Pattern.compile(String.valueOf(targetProperties.get(DataspaceServiceExecutor.ALLOW_SYMBOL.getSymbol()))));
        } else {
            action.getContext().set(DataspaceServiceExecutor.ALLOW_SYMBOL, config.getServiceAssetAllowPattern());
        }
<<<<<<< HEAD
        if(targetProperties.containsKey(DataspaceServiceExecutor.DENY_SYMBOL.getSymbol())) {
=======
        if (targetProperties.containsKey(DataspaceServiceExecutor.DENY_SYMBOL.getSymbol())) {
>>>>>>> e8354200
            action.getContext().set(DataspaceServiceExecutor.DENY_SYMBOL,
                    Pattern.compile(String.valueOf(targetProperties.get(DataspaceServiceExecutor.DENY_SYMBOL.getSymbol()))));
        } else {
            action.getContext().set(DataspaceServiceExecutor.DENY_SYMBOL, config.getServiceAssetDenyPattern());
        }
        if (graph != null) {
            action.getContext().set(DataspaceServiceExecutor.ASSET_SYMBOL, graph);
        }
        List<CatenaxWarning> previous = CatenaxWarning.getWarnings(action.getContext());
        CatenaxWarning.setWarnings(action.getContext(), null);

        // and finally execute the SPARQL action
        try {
            executeAction(action);
            List<CatenaxWarning> newWarnings = CatenaxWarning.getWarnings(action.getContext());
            if (newWarnings != null) {
                responseAdapter.addHeader("cx_warnings", objectMapper.writeValueAsString(newWarnings));
                responseAdapter.addHeader("Access-Control-Expose-Headers", "cx_warnings, content-length, content-type");
            }
            if (responseAdapter.getStatus() == 200) {
                responseAdapter.setStatus(203);
            }
        } catch (ActionErrorException e) {
            responseAdapter.setStatus(HttpStatus.SC_BAD_REQUEST, e.getMessage());
        } catch (QueryExecException | JsonProcessingException | QueryExceptionHTTP e) {
            responseAdapter.setStatus(HttpStatus.SC_INTERNAL_SERVER_ERROR, e.getMessage());
        } finally {
            CatenaxWarning.setWarnings(action.getContext(), previous);
        }
        return responseAdapter.toResponse();
    }

    /**
     * execute GET-style with possibility of asset=local skill
     *
     * @param action typically a GET request
     */
    @Override
    protected void executeWithParameter(HttpAction action) {
        String queryString = ((AgentHttpAction) action).getSkill();
        if (queryString == null) {
            super.executeWithParameter(action);
        } else {
            execute(queryString, action);
        }
    }

    /**
     * execute POST-style with possiblity of asset=local skill
     *
     * @param action typically a POST request
     */
    @Override
    protected void executeBody(HttpAction action) {
        String queryString = ((AgentHttpAction) action).getSkill();
        if (queryString == null) {
            super.executeBody(action);
        } else {
            execute(queryString, action);
        }
    }

    /**
     * general (URL-parameterized) query execution
     *
     * @param queryString the resolved query
     * @param action      the http action containing the parameters
     *                    TODO error handling
     */
    @Override
    protected void execute(String queryString, HttpAction action) {
        // make sure the query param is decoded (which Fuseki sometimes forgets)
        queryString = HttpUtils.urlDecodeParameter(queryString);
        // support for the special www-forms form
        if (action.getRequestContentType() != null && action.getRequestContentType().contains("application/x-www-form-urlencoded")) {
            Map<String, List<String>> parts = AgentSourceHttpParamsDecorator.parseParams(queryString);
            Optional<String> query = parts.getOrDefault("query", List.of()).stream().findFirst();
            if (query.isEmpty()) {
                action.getResponse().setStatus(HttpStatus.SC_BAD_REQUEST);
                return;
            } else {
                queryString = HttpUtils.urlDecodeParameter(query.get());
            }
        }
        TupleSet ts = ((AgentHttpAction) action).getInputBindings();
        Pattern tuplePattern = Pattern.compile("\\([^()]*\\)");
        Pattern variablePattern = Pattern.compile("@(?<name>[a-zA-Z0-9]+)");
        Matcher tupleMatcher = tuplePattern.matcher(queryString);
        StringBuilder replaceQuery = new StringBuilder();
        int lastStart = 0;
        while (tupleMatcher.find()) {
            replaceQuery.append(queryString.substring(lastStart, tupleMatcher.start()));
            String otuple = tupleMatcher.group(0);
            Matcher variableMatcher = variablePattern.matcher(otuple);
            List<String> variables = new java.util.ArrayList<>();
            while (variableMatcher.find()) {
                variables.add(variableMatcher.group("name"));
            }
            if (variables.size() > 0) {
                try {
                    boolean isFirst = true;
                    Collection<Tuple> tuples = ts.getTuples(variables.toArray(new String[0]));
                    for (Tuple rtuple : tuples) {
                        if (isFirst) {
                            isFirst = false;
                        } else {
                            replaceQuery.append(" ");
                        }
                        String newTuple = otuple;
                        for (String key : rtuple.getVariables()) {
                            newTuple = newTuple.replace("@" + key, rtuple.get(key));
                        }
                        replaceQuery.append(newTuple);
                    }
                } catch (Exception e) {
                    System.err.println(e.getMessage());
                    action.getResponse().setStatus(HttpStatus.SC_BAD_REQUEST);
                    return;
                }
            } else {
                replaceQuery.append(otuple);
            }
            lastStart = tupleMatcher.end();
        }
        replaceQuery.append(queryString.substring(lastStart));

        queryString = replaceQuery.toString();
        Matcher variableMatcher = variablePattern.matcher(queryString);
        List<String> variables = new java.util.ArrayList<>();
        while (variableMatcher.find()) {
            variables.add(variableMatcher.group("name"));
        }
        try {
            Collection<Tuple> tuples = ts.getTuples(variables.toArray(new String[0]));
            if (tuples.size() == 0 && variables.size() > 0) {
                throw new BadRequestException(String.format("Error: Got variables %s on top-level but no bindings.", Arrays.toString(variables.toArray())));
            } else if (tuples.size() > 1) {
                System.err.println(String.format("Warning: Got %s tuples for top-level bindings of variables %s. Using only the first one.", tuples.size(), Arrays.toString(variables.toArray())));
            }
            if (tuples.size() > 0) {
                Tuple rtuple = tuples.iterator().next();
                for (String key : rtuple.getVariables()) {
                    queryString = queryString.replace("@" + key, rtuple.get(key));
                }
            }
        } catch (Exception e) {
            throw new BadRequestException(String.format("Error: Could not bind variables"), e);
        }
        if (action.getContext().isDefined(DataspaceServiceExecutor.ASSET_SYMBOL)) {
            String targetUrl = action.getContext().get(DataspaceServiceExecutor.TARGET_URL_SYMBOL);
            String asset = action.getContext().get(DataspaceServiceExecutor.ASSET_SYMBOL);
            asset = asset.replace("?", "\\?");
            String graphPattern = String.format("GRAPH\\s*\\<?(%s)?%s\\>?", UNSET_BASE, asset);
            Matcher graphMatcher = Pattern.compile(graphPattern).matcher(queryString);
            replaceQuery = new StringBuilder();
            lastStart = 0;
            while (graphMatcher.find()) {
                replaceQuery.append(queryString.substring(lastStart, graphMatcher.start() - 1));
                replaceQuery.append(String.format("SERVICE <%s>", targetUrl));
                lastStart = graphMatcher.end();
            }
            replaceQuery.append(queryString.substring(lastStart));
            queryString = replaceQuery.toString();
        }
        super.execute(queryString, action);
    }

    /**
     * deal with predefined assets=local graphs
     */
    @Override
    protected Pair<DatasetGraph, Query> decideDataset(HttpAction action, Query query, String queryStringLog) {
        // These will have been taken care of by the "getDatasetDescription"
        if (query.hasDatasetDescription()) {
            // Don't modify input.
            query = query.cloneQuery();
            query.getNamedGraphURIs().clear();
            query.getGraphURIs().clear();
        }
        return Pair.create(rdfStore.getDataSet(), query);
    }
}<|MERGE_RESOLUTION|>--- conflicted
+++ resolved
@@ -208,11 +208,7 @@
      * @param targetProperties a set of address properties of the asset to invoke
      * @return simulated ok response
      */
-<<<<<<< HEAD
-    public Response execute(Request request, String skill, String graph, Map<String,Object> targetProperties) {
-=======
     public Response execute(Request request, String skill, String graph, Map<String, Object> targetProperties) {
->>>>>>> e8354200
 
         // wrap jakarta into java.servlet
         HttpServletContextAdapter contextAdapter = new HttpServletContextAdapter(request);
@@ -225,31 +221,18 @@
         // build and populate a SPARQL action from the wrappers
         AgentHttpAction action = new AgentHttpAction(++count, monitorWrapper, requestAdapter, responseAdapter, skill, graph);
         action.setRequest(rdfStore.getDataAccessPoint(), rdfStore.getDataService());
-<<<<<<< HEAD
-        ServiceExecutorRegistry.set(action.getContext(),registry);
-        action.getContext().set(DataspaceServiceExecutor.TARGET_URL_SYMBOL,request.header(DataspaceServiceExecutor.TARGET_URL_SYMBOL.getSymbol()));
-        action.getContext().set(DataspaceServiceExecutor.AUTH_KEY_SYMBOL,targetProperties.getOrDefault(DataspaceServiceExecutor.AUTH_KEY_SYMBOL.getSymbol(),null));
-        action.getContext().set(DataspaceServiceExecutor.AUTH_CODE_SYMBOL,targetProperties.getOrDefault(DataspaceServiceExecutor.AUTH_CODE_SYMBOL.getSymbol(),null));
-        action.getContext().set(ARQConstants.sysOptimizerFactory,optimizerFactory);
-        if(targetProperties.containsKey(DataspaceServiceExecutor.ALLOW_SYMBOL.getSymbol())) {
-=======
         ServiceExecutorRegistry.set(action.getContext(), registry);
         action.getContext().set(DataspaceServiceExecutor.TARGET_URL_SYMBOL, request.header(DataspaceServiceExecutor.TARGET_URL_SYMBOL.getSymbol()));
         action.getContext().set(DataspaceServiceExecutor.AUTH_KEY_SYMBOL, targetProperties.getOrDefault(DataspaceServiceExecutor.AUTH_KEY_SYMBOL.getSymbol(), null));
         action.getContext().set(DataspaceServiceExecutor.AUTH_CODE_SYMBOL, targetProperties.getOrDefault(DataspaceServiceExecutor.AUTH_CODE_SYMBOL.getSymbol(), null));
         action.getContext().set(ARQConstants.sysOptimizerFactory, optimizerFactory);
         if (targetProperties.containsKey(DataspaceServiceExecutor.ALLOW_SYMBOL.getSymbol())) {
->>>>>>> e8354200
             action.getContext().set(DataspaceServiceExecutor.ALLOW_SYMBOL,
                     Pattern.compile(String.valueOf(targetProperties.get(DataspaceServiceExecutor.ALLOW_SYMBOL.getSymbol()))));
         } else {
             action.getContext().set(DataspaceServiceExecutor.ALLOW_SYMBOL, config.getServiceAssetAllowPattern());
         }
-<<<<<<< HEAD
-        if(targetProperties.containsKey(DataspaceServiceExecutor.DENY_SYMBOL.getSymbol())) {
-=======
         if (targetProperties.containsKey(DataspaceServiceExecutor.DENY_SYMBOL.getSymbol())) {
->>>>>>> e8354200
             action.getContext().set(DataspaceServiceExecutor.DENY_SYMBOL,
                     Pattern.compile(String.valueOf(targetProperties.get(DataspaceServiceExecutor.DENY_SYMBOL.getSymbol()))));
         } else {
