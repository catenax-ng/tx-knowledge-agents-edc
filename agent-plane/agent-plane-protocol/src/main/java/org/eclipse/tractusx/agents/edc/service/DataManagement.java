--- conflicted
+++ resolved
@@ -18,16 +18,11 @@
 
 import com.fasterxml.jackson.databind.ObjectMapper;
 import com.fasterxml.jackson.databind.node.ObjectNode;
-<<<<<<< HEAD
-=======
 import jakarta.json.JsonArray;
 import jakarta.json.JsonNumber;
 import jakarta.json.JsonObject;
 import jakarta.json.JsonString;
 import jakarta.json.JsonValue;
-import okhttp3.*;
-import org.eclipse.tractusx.agents.edc.AgentConfig;
->>>>>>> 45c204dc
 import jakarta.ws.rs.InternalServerErrorException;
 import okhttp3.MediaType;
 import okhttp3.OkHttpClient;
@@ -40,7 +35,6 @@
 import org.eclipse.edc.spi.types.TypeManager;
 import org.eclipse.tractusx.agents.edc.AgentConfig;
 import org.eclipse.tractusx.agents.edc.jsonld.JsonLd;
-<<<<<<< HEAD
 import org.eclipse.tractusx.agents.edc.model.Asset;
 import org.eclipse.tractusx.agents.edc.model.ContractAgreement;
 import org.eclipse.tractusx.agents.edc.model.ContractNegotiation;
@@ -49,11 +43,6 @@
 import org.eclipse.tractusx.agents.edc.model.IdResponse;
 import org.eclipse.tractusx.agents.edc.model.TransferProcess;
 import org.eclipse.tractusx.agents.edc.model.TransferRequest;
-=======
-import org.eclipse.tractusx.agents.edc.model.*;
-import org.jetbrains.annotations.NotNull;
-import org.jetbrains.annotations.Nullable;
->>>>>>> 45c204dc
 
 import java.io.IOException;
 import java.net.URLEncoder;
@@ -74,13 +63,8 @@
     /**
      * some constants when interacting with control plane
      */
-<<<<<<< HEAD
     public static final String DSP_PATH = "%s/api/v1/dsp";
     public static final String CATALOG_CALL = "%s/catalog/request";
-=======
-    public static final String DSP_PATH="%s/api/v1/dsp";
-    public static final String CATALOG_CALL = "%s%s/catalog/request";
->>>>>>> 45c204dc
     // catalog request 0.5.>=1
     public static final String CATALOG_REQUEST_BODY = "{" +
             "\"@context\": {}," +
@@ -94,13 +78,8 @@
             "\"providerUrl\": \"%s\", " +
             "\"querySpec\": %s }";
 
-<<<<<<< HEAD
-    public static final String ASSET_CREATE_CALL = "%s/assets";
+    public static final String ASSET_CREATE_CALL = "%s%s/assets";
     public static final String ASSET_CREATE_BODY = "{\n" +
-=======
-    public static final String ASSET_CREATE_CALL = "%s%s/assets";
-    public static final String ASSET_CREATE_BODY="{\n" +
->>>>>>> 45c204dc
             "    \"@context\": {\n" +
             "        \"rdf\": \"http://www.w3.org/1999/02/22-rdf-syntax-ns#\",\n" +
             "        \"rdfs\": \"http://www.w3.org/2000/01/rdf-schema#\",\n" +
@@ -282,11 +261,7 @@
      * @throws IOException in case something went wrong
      */
     public DcatCatalog getCatalog(String remoteControlPlaneIdsUrl, QuerySpec spec) throws IOException {
-<<<<<<< HEAD
-        var url = String.format(CATALOG_CALL, config.getControlPlaneManagementUrl());
-=======
-        var url = String.format(CATALOG_CALL,config.getControlPlaneManagementUrl(),"/v2");
->>>>>>> 45c204dc
+        var url = String.format(CATALOG_CALL, config.getControlPlaneManagementUrl(), "/v2");
 
         // use a version specific call
         String template = config.isPrerelease() ? CATALOG_REQUEST_BODY_PRERELEASE : CATALOG_REQUEST_BODY;
@@ -320,16 +295,10 @@
      */
     public List<Asset> listAssets(QuerySpec spec) throws IOException {
 
-<<<<<<< HEAD
-        var url = String.format(ASSET_CALL, config.getControlPlaneManagementProviderUrl());
+        String version = config.isPrerelease() ? "/v2" : "/v3";
+        var url = String.format(ASSET_CALL, config.getControlPlaneManagementProviderUrl(), version);
         var assetObject = (ObjectNode) objectMapper.readTree(objectMapper.writeValueAsString(spec));
         assetObject.put("@context", objectMapper.createObjectNode());
-=======
-        String version = config.isPrerelease() ? "/v2" : "/v3";
-        var url = String.format(ASSET_CALL, config.getControlPlaneManagementProviderUrl(), version);
-        var assetObject=(ObjectNode) objectMapper.readTree(objectMapper.writeValueAsString(spec));
-        assetObject.put("@context",objectMapper.createObjectNode());
->>>>>>> 45c204dc
         var assetSpec = objectMapper.writeValueAsString(assetObject);
 
         var request = new Request.Builder().url(url).post(RequestBody.create(assetSpec, MediaType.parse("application/json")));
@@ -366,26 +335,16 @@
      */
     public IdResponse createOrUpdateSkill(String assetId, String name, String description, String version, String contract, String ontologies, String distributionMode, boolean isFederated, String query) throws IOException {
 
-<<<<<<< HEAD
-        var url = String.format(ASSET_CREATE_CALL, config.getControlPlaneManagementProviderUrl());
-        if (contract != null) {
-            contract = String.format("            \"cx-common:publishedUnderContract\": \"%1$s\",\n", contract);
-=======
         String apiVersion = config.isPrerelease() ? "/v2" : "/v3";
         var url = String.format(ASSET_CREATE_CALL, config.getControlPlaneManagementProviderUrl(), apiVersion);
         if(contract!=null) {
             contract=String.format("            \"cx-common:publishedUnderContract\": \"%1$s\",\n",contract);
->>>>>>> 45c204dc
         } else {
             contract = "";
         }
-<<<<<<< HEAD
-        var assetSpec = String.format(ASSET_CREATE_BODY, assetId, name, description, version, contract, ontologies, distributionMode, isFederated, query);
-=======
         String spec = config.isPrerelease() ? ASSET_CREATE_BODY : SKILL_ASSET_CREATE_BODY_V3;
 
         var assetSpec = String.format(spec, assetId, name, description, version, contract, ontologies, distributionMode, isFederated, query);
->>>>>>> 45c204dc
 
         var request = new Request.Builder().url(url).post(RequestBody.create(assetSpec, MediaType.parse("application/json")));
         config.getControlPlaneManagementHeaders().forEach(request::addHeader);
@@ -398,21 +357,12 @@
                     throw new InternalServerErrorException(format("Control plane responded with: %s %s", response.code(), body != null ? body.string() : ""));
                 }
 
-<<<<<<< HEAD
-                var patchRequest = new Request.Builder().url(url).patch(RequestBody.create(assetSpec, MediaType.parse("application/json")));
-                config.getControlPlaneManagementHeaders().forEach(patchRequest::addHeader);
-
-                try (var patchResponse = httpClient.newCall(patchRequest.build()).execute()) {
-                    body = patchResponse.body();
-                    if (!patchResponse.isSuccessful() || body == null) {
-=======
-                var putRequest=new Request.Builder().url(url).put(RequestBody.create(assetSpec,MediaType.parse("application/json")));
+                var putRequest = new Request.Builder().url(url).put(RequestBody.create(assetSpec, MediaType.parse("application/json")));
                 config.getControlPlaneManagementHeaders().forEach(putRequest::addHeader);
 
                 try (var putResponse = httpClient.newCall(putRequest.build()).execute()) {
-                    body=putResponse.body();
-                    if(!putResponse.isSuccessful() || body==null) {
->>>>>>> 45c204dc
+                    body = putResponse.body();
+                    if(!putResponse.isSuccessful() || body == null) {
                         throw new InternalServerErrorException(format("Control plane responded with: %s %s", response.code(), body != null ? body.string() : ""));
                     }
                     return new IdResponse(jakarta.json.Json.createObjectBuilder().add("@id","assetId").build());
