<?xml version="1.0" encoding="UTF-8"?>
<!--
 * Copyright (c) 2022,2023 Contributors to the Eclipse Foundation
 *
 * See the NOTICE file(s) distributed with this work for additional
 * information regarding copyright ownership.
 *
 * This program and the accompanying materials are made available under the
 * terms of the Apache License, Version 2.0 which is available at
 * https://www.apache.org/licenses/LICENSE-2.0.
 *
 * Unless required by applicable law or agreed to in writing, software
 * distributed under the License is distributed on an "AS IS" BASIS, WITHOUT
 * WARRANTIES OR CONDITIONS OF ANY KIND, either express or implied. See the
 * License for the specific language governing permissions and limitations
 * under the License.
 *
 * SPDX-License-Identifier: Apache-2.0
-->
<!--
  Pom for building the hashicorp-vault based agent plane artifacts
-->
<project xmlns:xsi="http://www.w3.org/2001/XMLSchema-instance" xmlns="http://maven.apache.org/POM/4.0.0"
         xsi:schemaLocation="http://maven.apache.org/POM/4.0.0 http://maven.apache.org/xsd/maven-4.0.0.xsd">
    <parent>
        <groupId>org.eclipse.tractusx.agents.edc</groupId>
        <artifactId>agent-plane</artifactId>
        <version>1.10.6-SNAPSHOT</version>
        <relativePath>../pom.xml</relativePath>
    </parent>

    <modelVersion>4.0.0</modelVersion>

    <groupId>org.eclipse.tractusx.agents.agent-plane</groupId>
    <artifactId>agentplane-hashicorp</artifactId>
    <packaging>jar</packaging>

    <name>Tractus-X Knowledge Agents EDC Dataplane (Hashicorp)</name>
    <description>Builds a Containerized Agent Dataplane with Agent/Triple Extensions And Accessing the Hashicorp Vault
        to Store Intermediate Secrets.
    </description>
    <url>http://catena-x.net/</url>

    <properties>
        <sonar.moduleKey>${project.groupId}_${project.artifactId}</sonar.moduleKey>
        <symbolic.name>org.eclipse.tractusx.edc.agentplane-hashicorp</symbolic.name>
        <finalName>${symbolic.name}-${project.version}</finalName>
    </properties>

    <build>
        <!-- keep it for shadowing and docker input -->
        <finalName>${project.artifactId}</finalName>
        <resources>
            <resource>
                <directory>src/main/resources</directory>
                <includes>
                    <include>**/*</include>
                </includes>
            </resource>
            <resource>
                <directory>../../</directory>
                <targetPath>META-INF</targetPath>
                <includes>
                    <include>LICENSE</include>
                    <include>DEPENDENCIES</include>
                    <include>SECURITY.md</include>
                    <include>NOTICE.md</include>
                </includes>
            </resource>
            <resource>
                <directory>.</directory>
                <includes>
                    <include>README.md</include>
                </includes>
                <targetPath>META-INF</targetPath>
            </resource>
        </resources>

        <plugins>
            <plugin>
                <groupId>org.apache.maven.plugins</groupId>
                <artifactId>maven-jar-plugin</artifactId>
                <configuration>
                    <archive>
                        <manifest>
                            <addClasspath>true</addClasspath>
                            <classpathPrefix>lib/</classpathPrefix>
                            <mainClass>org.eclipse.edc.boot.system.runtime.BaseRuntime</mainClass>
                            <useUniqueVersions>false</useUniqueVersions>
                        </manifest>
                    </archive>
                </configuration>
            </plugin>
            <plugin>
                <groupId>org.apache.maven.plugins</groupId>
                <artifactId>maven-dependency-plugin</artifactId>
                <executions>
                    <execution>
                        <phase>package</phase>
                        <goals>
                            <goal>copy-dependencies</goal>
                        </goals>
                        <configuration>
                            <outputDirectory>${project.build.directory}/lib</outputDirectory>
                        </configuration>
                    </execution>
                </executions>
            </plugin>
            <plugin>
                <groupId>org.apache.maven.plugins</groupId>
                <artifactId>maven-surefire-plugin</artifactId>
            </plugin>
<<<<<<< HEAD
            <plugin>
                <groupId>org.apache.maven.plugins</groupId>
                <artifactId>maven-checkstyle-plugin</artifactId>
            </plugin>
            <!--<plugin>
                <groupId>org.cyclonedx</groupId>
                <artifactId>cyclonedx-maven-plugin</artifactId>
            </plugin>-->
=======
>>>>>>> 45c204dc
        </plugins>
    </build>

    <dependencies>

        <!-- Base -->
        <dependency>
            <groupId>org.eclipse.tractusx.edc</groupId>
            <artifactId>edc-dataplane-hashicorp-vault</artifactId>
            <version>${tx.edc.version}</version>
            <exclusions>
                <exclusion>
                    <groupId>org.jetbrains</groupId>
                    <artifactId>annotations</artifactId>
                </exclusion>
                <exclusion>
                    <groupId>org.yaml</groupId>
                    <artifactId>snakeyaml</artifactId>
                </exclusion>
                <exclusion>
                    <groupId>dev.failsafe</groupId>
                    <artifactId>failsafe</artifactId>
                </exclusion>
                <exclusion>
                    <groupId>org.apache.httpcomponents</groupId>
                    <artifactId>httpclient</artifactId>
                </exclusion>
                <exclusion>
                    <groupId>org.apache.httpcomponents</groupId>
                    <artifactId>httpcore</artifactId>
                </exclusion>
                <exclusion>
                    <groupId>org.jetbrains.kotlin</groupId>
                    <artifactId>kotlin-stdlib-jdk8</artifactId>
                </exclusion>
                <exclusion>
                    <groupId>com.squareup.okio</groupId>
                    <artifactId>okio</artifactId>
                </exclusion>
            </exclusions>
        </dependency>

        <dependency>
            <groupId>org.yaml</groupId>
            <artifactId>snakeyaml</artifactId>
            <version>${org.yaml.snakeyaml.version}</version>
        </dependency>

        <!-- Agent Extensions -->
        <dependency>
            <groupId>org.eclipse.tractusx.agents.edc.agent-plane</groupId>
            <artifactId>agent-plane-protocol</artifactId>
            <version>${project.version}</version>
        </dependency>

        <!-- Auth Jwt -->
        <dependency>
            <groupId>org.eclipse.tractusx.edc</groupId>
            <artifactId>auth-jwt</artifactId>
            <version>${project.version}</version>
        </dependency>


        <!-- Test -->
        <dependency>
            <groupId>org.junit.jupiter</groupId>
            <artifactId>junit-jupiter-engine</artifactId>
            <scope>test</scope>
        </dependency>
        <dependency>
            <groupId>org.mockito</groupId>
            <artifactId>mockito-core</artifactId>
            <scope>test</scope>
            <exclusions>
                <exclusion>
                    <groupId>net.bytebuddy</groupId>
                    <artifactId>byte-buddy</artifactId>
                </exclusion>
            </exclusions>
        </dependency>

    </dependencies>

    <profiles>
        <profile>
            <id>with-docker-image</id>
            <build>
                <plugins>
                    <plugin>
                        <groupId>org.codehaus.mojo</groupId>
                        <artifactId>exec-maven-plugin</artifactId>
                    </plugin>
                </plugins>
            </build>
        </profile>
    </profiles>
</project><|MERGE_RESOLUTION|>--- conflicted
+++ resolved
@@ -110,17 +110,10 @@
                 <groupId>org.apache.maven.plugins</groupId>
                 <artifactId>maven-surefire-plugin</artifactId>
             </plugin>
-<<<<<<< HEAD
             <plugin>
                 <groupId>org.apache.maven.plugins</groupId>
                 <artifactId>maven-checkstyle-plugin</artifactId>
             </plugin>
-            <!--<plugin>
-                <groupId>org.cyclonedx</groupId>
-                <artifactId>cyclonedx-maven-plugin</artifactId>
-            </plugin>-->
-=======
->>>>>>> 45c204dc
         </plugins>
     </build>
 
