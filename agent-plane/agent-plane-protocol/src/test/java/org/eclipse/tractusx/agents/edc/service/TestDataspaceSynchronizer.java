// Copyright (c) 2022,2024 Contributors to the Eclipse Foundation
//
// See the NOTICE file(s) distributed with this work for additional
// information regarding copyright ownership.
//
// This program and the accompanying materials are made available under the
// terms of the Apache License, Version 2.0 which is available at
// https://www.apache.org/licenses/LICENSE-2.0.
//
// Unless required by applicable law or agreed to in writing, software
// distributed under the License is distributed on an "AS IS" BASIS, WITHOUT
// WARRANTIES OR CONDITIONS OF ANY KIND, either express or implied. See the
// License for the specific language governing permissions and limitations
// under the License.
//
// SPDX-License-Identifier: Apache-2.0
package org.eclipse.tractusx.agents.edc.service;

import jakarta.json.Json;
import jakarta.json.JsonObjectBuilder;
import org.eclipse.tractusx.agents.edc.TestConfig;
import org.eclipse.tractusx.agents.edc.jsonld.JsonLd;
import org.eclipse.tractusx.agents.edc.model.DcatCatalog;
import org.eclipse.tractusx.agents.edc.model.DcatDataset;
import org.eclipse.tractusx.agents.edc.rdf.RdfStore;
import okhttp3.*;
import org.apache.jena.graph.Node;
import org.apache.jena.sparql.core.Quad;
import org.eclipse.edc.spi.types.TypeManager;
import org.eclipse.tractusx.agents.edc.AgentConfig;
import org.junit.jupiter.api.AfterEach;
import org.junit.jupiter.api.BeforeEach;
import org.junit.jupiter.api.Test;

import static org.junit.jupiter.api.Assertions.*;

import org.eclipse.edc.spi.monitor.ConsoleMonitor;
import org.apache.jena.graph.NodeFactory;


import org.mockito.MockitoAnnotations;

import java.util.Collection;
import java.util.HashMap;
import java.util.Map;
import java.util.concurrent.Executors;
import java.util.concurrent.ScheduledExecutorService;
import java.util.stream.Collectors;

/**
 * Tests the dataspace synchronization
 */
public class TestDataspaceSynchronizer {

    ConsoleMonitor monitor = new ConsoleMonitor();
    TestConfig config = new TestConfig();
    AgentConfig agentConfig = new AgentConfig(monitor, config);
    OkHttpClient client = new OkHttpClient();
    ScheduledExecutorService threadedExecutor = Executors.newSingleThreadScheduledExecutor();
    RdfStore store = new RdfStore(agentConfig, monitor);

    TypeManager typeManager = new TypeManager();

    DataManagement dm = new DataManagement(monitor, typeManager, client, agentConfig);
    DataspaceSynchronizer synchronizer = new DataspaceSynchronizer(threadedExecutor, agentConfig, dm, store, monitor);

    AutoCloseable mocks = null;

    @BeforeEach
    public void setUp() {
        mocks = MockitoAnnotations.openMocks(this);
    }

    @AfterEach
    public void tearDown() throws Exception {
        if (mocks != null) {
            mocks.close();
            mocks = null;
        }
    }

    /**
     * test quad representation of a contract offer
     */
    @Test
    public void testQuadRepresentation() {
        Node graph = store.getDefaultGraph();
        Node connector = NodeFactory.createURI("edc://test");
        JsonObjectBuilder offerBuilder = createOffer();
        DcatDataset offer = new DcatDataset(offerBuilder.build());
        Collection<Quad> result = synchronizer.convertToQuads(graph, connector, offer);
        assertEquals(1 + 13 + 16 + 5, result.size(), "Got correct number of quads (1 connector subject and 12 asset subjects + 16 shape triples + 5 node to shape relations).");
    }

    /**
     * test quad representation of a contract offer
     */
    @Test
    public void testAddRemove() {
        Node graph = store.getDefaultGraph();
        Node connector = NodeFactory.createURI("edc://test");
        JsonObjectBuilder offerBuilder = createOffer();
        DcatDataset offer = new DcatDataset(offerBuilder.build());
        int added = synchronizer.addOfferFacts(graph, connector, offer);
        assertEquals(store.getDataSet().getDefaultGraph().size(), added, "All added tuples have been stored");
        Quad findAssets = Quad.create(graph, connector, DataspaceSynchronizer.CX_ASSET, Node.ANY);
        var allAssets = store.getDataSet().find(findAssets);
        Map<String, Quad> assetSet = new HashMap<>();
        while (allAssets.hasNext()) {
            Quad assetQuad = allAssets.next();
            assetSet.put(assetQuad.getObject().toString(false), assetQuad);
        }
        assertEquals(true, assetSet.containsKey("cx-taxo:GraphAsset?test=ExampleAsset"), "Found the first asset from the catalogue");
        assertEquals(1, assetSet.size(), "Assets/offers are complete");
        assertEquals(store.getDataSet().getDefaultGraph().size(), added, "All added tuples have been stored");
        int removed = synchronizer.deleteConnectorFacts(graph, connector);
        assertEquals(0, store.getDataSet().getDefaultGraph().size(), "All stored tuples have been removed");
        assertEquals(added, removed, "All added tuples have been removed");
    }

    private static JsonObjectBuilder createOffer() {
        JsonObjectBuilder offerBuilder = Json.createObjectBuilder()
                .add("@id", "cx-taxo:GraphAsset?test=ExampleAsset")
                .add("https://w3id.org/edc/v0.0.1/ns/contenttype", "application/json, application/xml")
<<<<<<< HEAD
                .add("https://w3id.org/edc/v0.0.1/ns/version", "1.12.18-SNAPSHOT")
                .add("https://w3id.org/edc/v0.0.1/ns/name", "Test Asset")
                .add("https://w3id.org/edc/v0.0.1/ns/description", "Test Asset for RDF Representation")
=======
                .add("https://w3id.org/catenax/ontology/common#version", "1.12.17-SNAPSHOT")
                .add("https://w3id.org/catenax/ontology/common#name", "Test Asset")
                .add("https://w3id.org/catenax/ontology/common#description", "Test Asset for RDF Representation")
                .add("https://w3id.org/catenax/ontology/common#description@de", "Beispiel Asset für RDF Darstellung")
>>>>>>> 3072a10e
                .add("https://w3id.org/catenax/ontology/common#publishedUnderContract", "<https://w3id.org/catenax/ontology/common#Contract?test:Contract>")
                .add("https://purl.org/dc/terms/type", "cx-common:GraphAsset")
                .add("http://www.w3.org/2000/01/rdf-schema#isDefinedBy", "<https://w3id.org/catenax/ontology/diagnosis>,<https://w3id.org/catenax/ontology/part>")
                .add("https://w3id.org/catenax/ontology/common#implementsProtocol", "cx-common:Protocol?w3c:http:SPARQL")
                .add("http://www.w3.org/ns/shacl#shapesGraph",
                        "@prefix : <https://w3id.org/catenax/ontology/common#GraphAsset?test=ExampleAsset&shapeObject=> .\n" +
                                "@prefix cx-common: <https://w3id.org/catenax/ontology/common#> .\n" +
                                "@prefix cx-part: <https://w3id.org/catenax/ontology/part#> .\n" +
                                "@prefix cx-diag: <https://w3id.org/catenax/ontology/diagnosis#> .\n" +
                                "@prefix owl: <http://www.w3.org/2002/07/owl#> .\n" +
                                "@prefix rdf: <http://www.w3.org/1999/02/22-rdf-syntax-ns#> .\n" +
                                "@prefix xsd: <http://www.w3.org/2001/XMLSchema#> .\n" +
                                "@prefix sh: <http://www.w3.org/ns/shacl#> .\n" +
                                ":OemDTC rdf:type sh:NodeShape ;\n" +
                                "  sh:targetClass cx-diag:DTC ;\n" +
                                "  sh:property [\n" +
                                "        sh:path cx-diag:provisionedBy ;\n" +
                                "        sh:hasValue <urn:bpn:legal:BPNL00000003COJN> ;\n" +
                                "    ] ;\n" +
                                "  sh:property [\n" +
                                "        sh:path cx-diag:version ;\n" +
                                "        sh:hasValue \"0\"^^xsd:long ;\n    ] ;\n" +
                                "  sh:property [\n" +
                                "        sh:path cx-diag:affects ;\n" +
                                "        sh:class :OemDiagnosedParts ;\n    ] .\n" +
                                ":OemDiagnosedParts rdf:type sh:NodeShape ;\n" +
                                "  sh:targetClass cx-part:Part ;\n" +
                                "  sh:property [\n" +
                                "        sh:path cx-part:provisionedBy ;\n" +
                                "        sh:hasValue <urn:bpn:legal:BPNL00000003COJN> ;\n" +
                                "    ] .\n")
                .add("https://w3id.org/catenax/ontology/common#isFederated", "true^^^sd:boolean");
        return offerBuilder;
    }

    @Test
    public void testCatalogDeserialization() {
        Node graph = store.getDefaultGraph();
        Node connector = NodeFactory.createURI("edc://test");
        String catDesc = "{\n" +
                "    \"@id\": \"7291eca6-410d-452d-b7b2-96d292a0aea1\",\n" +
                "    \"@type\": \"dcat:Catalog\",\n" +
                "    \"dcat:dataset\": [\n" +
                "        {\n" +
                "            \"@id\": \"cx-taxo:GraphAsset?oem=Diagnosis2022\",\n" +
                "            \"@type\": \"dcat:Dataset\",\n" +
                "            \"odrl:hasPolicy\": {\n" +
                "                \"@id\": \"aHR0cHM6Ly93M2lkLm9yZy9jYXRlbmF4L29udG9sb2d5L2NvbW1vbiNDb250cmFjdD9vZW09R3JhcGhDb250cmFjdA==:aHR0cHM6Ly93M2lkLm9yZy9jYXRlbmF4L29udG9sb2d5L2NvbW1vbiNHcmFwaEFzc2V0P29lbT1EaWFnbm9zaXMyMDIy:3e247899-e690-43a9-9c42-91c5a853a78b\",\n" +
                "                \"@type\": \"odrl:Set\",\n" +
                "                \"odrl:permission\": {\n" +
                "                    \"odrl:target\": \"cx-taxo:GraphAsset?oem=Diagnosis2022\",\n" +
                "                    \"odrl:action\": {\n" +
                "                        \"odrl:type\": \"USE\"\n" +
                "                    },\n" +
                "                    \"odrl:constraint\": {\n" +
                "                        \"odrl:or\": [\n" +
                "                            {\n" +
                "                                \"odrl:leftOperand\": \"BusinessPartnerNumber\",\n" +
                "                                \"odrl:operator\": \"EQ\",\n" +
                "                                \"odrl:rightOperand\": \"BPNL00000003CPIY\"\n" +
                "                            },\n" +
                "                            {\n" +
                "                                \"odrl:leftOperand\": \"BusinessPartnerNumber\",\n" +
                "                                \"odrl:operator\": \"EQ\",\n" +
                "                                \"odrl:rightOperand\": \"BPNL00000003CQI9\"\n" +
                "                            },\n" +
                "                            {\n" +
                "                                \"odrl:leftOperand\": \"BusinessPartnerNumber\",\n" +
                "                                \"odrl:operator\": \"EQ\",\n" +
                "                                \"odrl:rightOperand\": \"BPNL00000003COJN\"\n" +
                "                            }\n" +
                "                        ]\n" +
                "                    }\n" +
                "                },\n" +
                "                \"odrl:prohibition\": [],\n" +
                "                \"odrl:obligation\": [],\n" +
                "                \"odrl:target\": \"cx-taxo:GraphAsset?oem=Diagnosis2022\"\n" +
                "            },\n" +
                "            \"dcat:distribution\": {\n" +
                "                \"@type\": \"dcat:Distribution\",\n" +
                "                \"dct:format\": {\n" +
                "                    \"@id\": \"HttpProxy\"\n" +
                "                },\n" +
                "                \"dcat:accessService\": \"ddd4b79e-f785-4e71-9fe5-4a177b3ccf54\"\n" +
                "            },\n" +
                "            \"edc:version\": \"1.12.18-SNAPSHOT\",\n" +
                "            \"http://www.w3.org/2000/01/rdf-schema#isDefinedBy\": \"<https://w3id.org/catenax/ontology/diagnosis>\",\n" +
                "            \"edc:name\": \"Diagnostic Trouble Code Catalogue Version 2022\",\n" +
                "            \"http://www.w3.org/ns/shacl#shapesGraph\": \"@prefix cx-common: <https://w3id.org/catenax/ontology/common#>. \\n@prefix : <https://w3id.org/catenax/taxonomy#GraphAsset?oem=Diagnosis2022&shapeObject=> .\\n@prefix cx-diag: <https://w3id.org/catenax/ontology/diagnosis#> .\\n@prefix owl: <http://www.w3.org/2002/07/owl#> .\\n@prefix rdf: <http://www.w3.org/1999/02/22-rdf-syntax-ns#> .\\n@prefix xsd: <http://www.w3.org/2001/XMLSchema#> .\\n@prefix sh: <http://www.w3.org/ns/shacl#> .\\n\\n:OemDTC rdf:type sh:NodeShape ;\\n  sh:targetClass cx-diag:DTC ;\\n  sh:property [\\n        sh:path cx-diag:provisionedBy ;\\n        sh:hasValue <urn:bpn:legal:BPNL00000003COJN> ;\\n    ] ;\\n  sh:property [\\n        sh:path cx-diag:version ;\\n        sh:hasValue \\\"0\\\"^^xsd:long ;\\n    ] ;\\n  sh:property [\\n        sh:path cx-diag:affects ;\\n        sh:class :OemDiagnosedParts ;\\n    ].\\n\\n:OemDiagnosedParts rdf:type sh:NodeShape ;\\n  sh:targetClass cx-diag:DiagnosedPart ;\\n  sh:property [\\n        sh:path cx-diag:provisionedBy ;\\n        sh:hasValue <urn:bpn:legal:BPNL00000003COJN> ;\\n    ] .\\n\",\n" +
                "            \"edc:description\": \"A sample graph asset/offering referring to a specific diagnosis resource.\",\n" +
                "            \"https://w3id.org/catenax/ontology/common#publishedUnderContract\": \"cx-common:Contract?oem:Graph\",\n" +
                "            \"edc:contenttype\": \"application/json, application/xml\",\n" +
                "            \"https://w3id.org/catenax/ontology/common#isFederated\": \"true\",\n" +
                "            \"https://w3id.org/catenax/ontology/common#implementsProtocol\": \"cx-common:Protocol?w3c:http:SPARQL\",\n" +
                "            \"http://www.w3.org/1999/02/22-rdf-syntax-ns#type\": \"cx-common:GraphAsset\"\n" +
                "        },\n" +
                "        {\n" +
                "            \"@id\": \"cx-taxo:GraphAsset?oem=BehaviourTwin\",\n" +
                "            \"@type\": \"dcat:Dataset\",\n" +
                "            \"odrl:hasPolicy\": {\n" +
                "                \"@id\": \"aHR0cHM6Ly93M2lkLm9yZy9jYXRlbmF4L29udG9sb2d5L2NvbW1vbiNDb250cmFjdD9vZW09R3JhcGhDb250cmFjdA==:aHR0cHM6Ly93M2lkLm9yZy9jYXRlbmF4L29udG9sb2d5L2NvbW1vbiNHcmFwaEFzc2V0P29lbT1CZWhhdmlvdXJUd2lu:5d12f720-29dd-40d4-b9ef-f0b81c9740b4\",\n" +
                "                \"@type\": \"odrl:Set\",\n" +
                "                \"odrl:permission\": {\n" +
                "                    \"odrl:target\": \"cx-taxo:GraphAsset?oem=BehaviourTwin\",\n" +
                "                    \"odrl:action\": {\n" +
                "                        \"odrl:type\": \"USE\"\n" +
                "                    },\n" +
                "                    \"odrl:constraint\": {\n" +
                "                        \"odrl:or\": [\n" +
                "                            {\n" +
                "                                \"odrl:leftOperand\": \"BusinessPartnerNumber\",\n" +
                "                                \"odrl:operator\": \"EQ\",\n" +
                "                                \"odrl:rightOperand\": \"BPNL00000003CPIY\"\n" +
                "                            },\n" +
                "                            {\n" +
                "                                \"odrl:leftOperand\": \"BusinessPartnerNumber\",\n" +
                "                                \"odrl:operator\": \"EQ\",\n" +
                "                                \"odrl:rightOperand\": \"BPNL00000003CQI9\"\n" +
                "                            },\n" +
                "                            {\n" +
                "                                \"odrl:leftOperand\": \"BusinessPartnerNumber\",\n" +
                "                                \"odrl:operator\": \"EQ\",\n" +
                "                                \"odrl:rightOperand\": \"BPNL00000003COJN\"\n" +
                "                            }\n" +
                "                        ]\n" +
                "                    }\n" +
                "                },\n" +
                "                \"odrl:prohibition\": [],\n" +
                "                \"odrl:obligation\": [],\n" +
                "                \"odrl:target\": \"cx-taxo:GraphAsset?oem=BehaviourTwin\"\n" +
                "            },\n" +
                "            \"dcat:distribution\": {\n" +
                "                \"@type\": \"dcat:Distribution\",\n" +
                "                \"dct:format\": {\n" +
                "                    \"@id\": \"HttpProxy\"\n" +
                "                },\n" +
                "                \"dcat:accessService\": \"ddd4b79e-f785-4e71-9fe5-4a177b3ccf54\"\n" +
                "            },\n" +
                "            \"edc:version\": \"CX_RuL_Testdata_v1.0.0\",\n" +
                "            \"http://www.w3.org/2000/01/rdf-schema#isDefinedBy\": \"<https://w3id.org/catenax/ontology/telematics>\",\n" +
                "            \"edc:name\": \"OEM portion of the Behaviour Twin RUL/HI Testdataset.\",\n" +
                "            \"http://www.w3.org/ns/shacl#shapesGraph\": \"@prefix cx-common: <https://w3id.org/catenax/ontology/common#>. \\n@prefix : <https://w3id.org/catenax/ontology/common#GraphAsset?oem=BehaviourTwin&shapeObject=> .\\n@prefix cx-tele: <https://w3id.org/catenax/ontology/telematics#> .\\n@prefix owl: <http://www.w3.org/2002/07/owl#> .\\n@prefix rdf: <http://www.w3.org/1999/02/22-rdf-syntax-ns#> .\\n@prefix xsd: <http://www.w3.org/2001/XMLSchema#> .\\n@prefix sh: <http://www.w3.org/ns/shacl#> .\\n\\n :OemLoadSpectrum rdf:type sh:NodeShape ;\\n  sh:targetClass cx-tele:LoadSpectrum ;\\n  sh:property [\\n        sh:path cx-tele:provisionedBy ;\\n        sh:hasValue <urn:bpn:legal:BPNL00000003AYRE> ;\\n    ] ;\\n  sh:property [\\n        sh:path cx-tele:Version ;\\n        sh:hasValue \\\"0\\\"^^xsd:long ;\\n    ] ;\\n  sh:property [\\n        sh:path cx-tele:component ;\\n        sh:class :SupplierParts ;\\n    ] .\\n\\n:SupplierParts rdf:type sh:NodeShape ;\\n  sh:targetClass cx-tele:VehicleComponent ;\\n  sh:property [\\n        sh:path cx-tele:isProducedBy ;\\n        sh:hasValue <urn:bpn:legal:BPNL00000003B2OM> ;\\n    ] .\\n\",\n" +
                "            \"edc:description\": \"A graph asset/offering mounting Carena-X Testdata for Behaviour Twin.\",\n" +
                "            \"https://w3id.org/catenax/ontology/common#publishedUnderContract\": \"cx-common:Contract?oem:Graph\",\n" +
                "            \"edc:contenttype\": \"application/json, application/xml\",\n" +
                "            \"https://w3id.org/catenax/ontology/common#isFederated\": \"true\",\n" +
                "            \"https://w3id.org/catenax/ontology/common#implementsProtocol\": \"cx-common:Protocol?w3c:http:SPARQL\",\n" +
                "            \"http://www.w3.org/1999/02/22-rdf-syntax-ns#type\": \"cx-common:GraphAsset\"\n" +
                "        }\n" +
                "    ],\n" +
                "    \"dcat:service\": {\n" +
                "        \"@id\": \"ddd4b79e-f785-4e71-9fe5-4a177b3ccf54\",\n" +
                "        \"@type\": \"dcat:DataService\",\n" +
                "        \"dct:terms\": \"connector\",\n" +
                "        \"dct:endpointUrl\": \"http://localhost:8282/api/v1/dsp\"\n" +
                "    },\n" +
                "    \"edc:participantId\": \"anonymous\",\n" +
                "    \"@context\": {\n" +
                "        \"dct\": \"https://purl.org/dc/terms/\",\n" +
                "        \"tx\": \"https://w3id.org/tractusx/v0.0.1/ns/\",\n" +
                "        \"edc\": \"https://w3id.org/edc/v0.0.1/ns/\",\n" +
                "        \"dcat\": \"https://www.w3.org/ns/dcat/\",\n" +
                "        \"odrl\": \"http://www.w3.org/ns/odrl/2/\",\n" +
                "        \"dspace\": \"https://w3id.org/dspace/v0.8/\"\n" +
                "    }\n" +
                "}";
        DcatCatalog cat = JsonLd.processCatalog(catDesc);
        Collection<Quad> results = cat.getDatasets().stream().flatMap(offer -> synchronizer.convertToQuads(graph, connector, offer).stream()).collect(Collectors.toList());
        assertEquals(2 + 22 + 32 + 10, results.size(), "Got correct number of quads (2 connector subject and 22 asset subjects + 32 shape triples + 10 node to shape relations).");
    }

}<|MERGE_RESOLUTION|>--- conflicted
+++ resolved
@@ -122,16 +122,10 @@
         JsonObjectBuilder offerBuilder = Json.createObjectBuilder()
                 .add("@id", "cx-taxo:GraphAsset?test=ExampleAsset")
                 .add("https://w3id.org/edc/v0.0.1/ns/contenttype", "application/json, application/xml")
-<<<<<<< HEAD
-                .add("https://w3id.org/edc/v0.0.1/ns/version", "1.12.18-SNAPSHOT")
-                .add("https://w3id.org/edc/v0.0.1/ns/name", "Test Asset")
-                .add("https://w3id.org/edc/v0.0.1/ns/description", "Test Asset for RDF Representation")
-=======
-                .add("https://w3id.org/catenax/ontology/common#version", "1.12.17-SNAPSHOT")
+                .add("https://w3id.org/catenax/ontology/common#version", "1.12.18-SNAPSHOT")
                 .add("https://w3id.org/catenax/ontology/common#name", "Test Asset")
                 .add("https://w3id.org/catenax/ontology/common#description", "Test Asset for RDF Representation")
                 .add("https://w3id.org/catenax/ontology/common#description@de", "Beispiel Asset für RDF Darstellung")
->>>>>>> 3072a10e
                 .add("https://w3id.org/catenax/ontology/common#publishedUnderContract", "<https://w3id.org/catenax/ontology/common#Contract?test:Contract>")
                 .add("https://purl.org/dc/terms/type", "cx-common:GraphAsset")
                 .add("http://www.w3.org/2000/01/rdf-schema#isDefinedBy", "<https://w3id.org/catenax/ontology/diagnosis>,<https://w3id.org/catenax/ontology/part>")
