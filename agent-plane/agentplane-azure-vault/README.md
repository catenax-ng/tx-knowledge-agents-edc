<!--
 * Copyright (c) 2022,2023 Contributors to the Eclipse Foundation
 *
 * See the NOTICE file(s) distributed with this work for additional
 * information regarding copyright ownership.
 *
 * This program and the accompanying materials are made available under the
 * terms of the Apache License, Version 2.0 which is available at
 * https://www.apache.org/licenses/LICENSE-2.0.
 *
 * Unless required by applicable law or agreed to in writing, software
 * distributed under the License is distributed on an "AS IS" BASIS, WITHOUT
 * WARRANTIES OR CONDITIONS OF ANY KIND, either express or implied. See the
 * License for the specific language governing permissions and limitations
 * under the License.
 *
 * SPDX-License-Identifier: Apache-2.0
-->
# Tractus-X Knowledge Agent Plane Azure Vault (KA-EDC-AGENT-AZR)

This folder hosts the [Default Agent (Data) Plane with Azure Vault access for the Eclipse Dataspace Connector (EDC)](https://projects.eclipse.org/projects/technology.dataspaceconnector).

The module sets up/depends on
* an EDC Data Plane with a secret store tailored to the Azure Vault
* supports HttpData and AmazonS3 sources (such as used by AAS submodels)
* supports possibly multiple Http sub-protocols, currently
  * urn:cx:Protocol:w3c:Http#SPARQL for Graph-Based sources by means of the Apache Jena Fuseki engine
  * urn:cx:Protocol:w3c:Http#SKILL for downloading or delegating pre-defined queries
* allows to build up a graph-based federated data catalogue
* includes the JWT-AUTH extension which may shield any endpoint with additional layers of authentication, such as against Oauth2 IDPs

For the configuration options, please see the [Agent Plane Extension](../agent-plane-protocol/README.md#step-2-configuration)

For a sample configuration including Azure Vault, see [this sample properties file](resources/dataplane.properties)

## Building

You could invoke the following command to compile and test the Agent Plane

```console
mvn -s ../../../settings.xml install
```

## Deployment & Usage

### Containerizing 

You could invoke the following command to build the Agent Plane

```console
mvn -s ../../../settings.xml install -Pwith-docker-image
```

Alternatively, after a sucessful [build](#building) the docker image of the Agent Plane is created using

```console
<<<<<<< HEAD
docker build -t tractusx//agentplane-azure-vault:1.10.5-SNAPSHOT -f src/main/docker/Dockerfile .
=======
docker build -t tractusx//agentplane-azure-vault:1.10.15-SNAPSHOT -f src/main/docker/Dockerfile .
>>>>>>> 41e036dd
```

To run the docker image, you could invoke this command

```console
docker run -p 8082:8082 \
  -v $(pwd)/resources/agent.ttl:/app/agent.ttl \
  -v $(pwd)/resources/dataspace.ttl:/app/dataspace.ttl \
  -v $(pwd)/resources/dataplane.properties:/app/configuration.properties \
  -v $(pwd)/resources/opentelemetry.properties:/app/opentelemetry.properties \
  -v $(pwd)/resources/logging.properties:/app/logging.properties \
  tractusx/agentplane-azure-vault:latest
````

Afterwards, you should be able to access the [local SparQL endpoint](http://localhost:8082/api/agent) via
the browser or by directly invoking a query

```console
curl --request GET 'http://localhost/api/agent?asset=urn:graph:cx:Dataspace&query=SELECT ?senseOfLife WHERE { VALUES (?senseOfLife) { ("42"^^xsd:int) } }' \
--header 'X-Api-Key: foo'
```

### Notice for Docker Image

DockerHub: https://hub.docker.com/r/tractusx/agentplane-azure-vault

Eclipse Tractus-X product(s) installed within the image:
GitHub: https://github.com/eclipse-tractusx/knowledge-agents-edc/tree/main/agent-plane/agentplane-azure-vault
Project home: https://projects.eclipse.org/projects/automotive.tractusx
Dockerfile: https://github.com/eclipse-tractusx/knowledge-agents-edc/blob/main/agent-plane/agentplane-azure-vault/src/main/docker/Dockerfile
Project license: Apache License, Version 2.0


**Used base image**

- [eclipse-temurin:17-jre-alpine](https://github.com/adoptium/containers)
- Official Eclipse Temurin DockerHub page: https://hub.docker.com/_/eclipse-temurin
- Eclipse Temurin Project: https://projects.eclipse.org/projects/adoptium.temurin
- Additional information about the Eclipse Temurin images: https://github.com/docker-library/repo-info/tree/master/repos/eclipse-temurin

As with all Docker images, these likely also contain other software which may be under other licenses (such as Bash, etc from the base distribution, along with any direct or indirect dependencies of the primary software being contained).

As for any pre-built image usage, it is the image user's responsibility to ensure that any use of this image complies with any relevant licenses for all software contained within.<|MERGE_RESOLUTION|>--- conflicted
+++ resolved
@@ -54,11 +54,7 @@
 Alternatively, after a sucessful [build](#building) the docker image of the Agent Plane is created using
 
 ```console
-<<<<<<< HEAD
-docker build -t tractusx//agentplane-azure-vault:1.10.5-SNAPSHOT -f src/main/docker/Dockerfile .
-=======
 docker build -t tractusx//agentplane-azure-vault:1.10.15-SNAPSHOT -f src/main/docker/Dockerfile .
->>>>>>> 41e036dd
 ```
 
 To run the docker image, you could invoke this command
